--- conflicted
+++ resolved
@@ -79,18 +79,15 @@
 	@Mock
 	private JiraProcessorConfig jiraProcessorConfig;
 	@Mock
-<<<<<<< HEAD
 	private ProjectHierarchyService projectHierarchyService;
-=======
+	@Mock
 	private ProjectHierarchySyncService projectHierarchySyncService;
->>>>>>> 8fabaf38
 
 	@Before
 	public void setUp() throws Exception {
 		prepareAccountHierarchy();
 		prepareProjectConfig();
 		prepareHierarchyLevel();
-<<<<<<< HEAD
 		when(hierarchyLevelService.getFullHierarchyLevels(anyBoolean())).thenReturn(hierarchyLevels);
 		ProjectVersion version = new ProjectVersion();
 		List<ProjectVersion> versionList = new ArrayList<>();
@@ -111,31 +108,6 @@
 
 		when(jiraIssueCustomHistoryRepository.findByBasicProjectConfigIdIn(anyString()))
 				.thenReturn(jiraIssueCustomHistories);
-=======
-        when(accountHierarchyRepository.findByLabelNameAndBasicProjectConfigId(anyString(), any()))
-                .thenReturn(accountHierarchylist);
-        when(accountHierarchyRepository.findByBasicProjectConfigId(any())).thenReturn(accountHierarchylist);
-        when(hierarchyLevelService.getFullHierarchyLevels(anyBoolean())).thenReturn(hierarchyLevels);
-        ProjectVersion version = new ProjectVersion();
-        List<ProjectVersion> versionList = new ArrayList<>();
-        version.setId(Long.valueOf("123"));
-        version.setName("V1.0.2");
-        version.setArchived(false);
-        version.setReleased(true);
-        version.setReleaseDate(DateTime.now());
-        versionList.add(version);
-        when(jiraCommonService.getVersion(any(), any())).thenReturn(versionList);
-        List<JiraIssueCustomHistory> jiraIssueCustomHistories = new ArrayList<>();
-        JiraIssueCustomHistory jiraIssueCustomHistory = new JiraIssueCustomHistory();
-        JiraHistoryChangeLog changeLog = new JiraHistoryChangeLog("", "V1.0.2", LocalDateTime.now());
-        List<JiraHistoryChangeLog> logList = new ArrayList<>();
-        logList.add(changeLog);
-        jiraIssueCustomHistory.setFixVersionUpdationLog(logList);
-        jiraIssueCustomHistories.add(jiraIssueCustomHistory);
-
-        when(jiraIssueCustomHistoryRepository.findByBasicProjectConfigIdIn(anyString()))
-                .thenReturn(jiraIssueCustomHistories);
->>>>>>> 8fabaf38
 	}
 
 	private void prepareHierarchyLevel() {
@@ -159,12 +131,6 @@
 	@Test
 	public void processReleaseInfoWhenHierachyExist() throws IOException, ParseException {
 		prepareAccountHierarchy2();
-<<<<<<< HEAD
-=======
-		when(accountHierarchyRepository.findByLabelNameAndBasicProjectConfigId(anyString(), any()))
-				.thenReturn(accountHierarchylist);
-		when(accountHierarchyRepository.findByBasicProjectConfigId(any())).thenReturn(accountHierarchylist);
->>>>>>> 8fabaf38
 		try {
 			fetchScrumReleaseData.processReleaseInfo(scrumProjectMapping, krb5Client);
 		} catch (Exception ex) {
