--- conflicted
+++ resolved
@@ -109,16 +109,11 @@
 
 	@BeforeEach
 	public void setUp() throws Exception {
-<<<<<<< HEAD
-		MockitoAnnotations.openMocks(this);
-
-=======
 		MockitoAnnotations.initMocks(this);
 		requests = new MergeRequests();
 		requests.setId(new ObjectId("61f22fbb16e55b7609b0a36b"));
 		requests.setRevisionNumber("revNo");
 		requests.setState("ACTIVE");
->>>>>>> ee20f50e
 	}
 
 	private List<ProjectBasicConfig> getProjectConfigList() {
