--- conflicted
+++ resolved
@@ -67,233 +67,6 @@
 @StepScope
 public class IssueBoardReader implements ItemReader<ReadData> {
 
-<<<<<<< HEAD
-    private static final String NOBOARD_MSG = "noBoard";
-    @Autowired
-    FetchProjectConfiguration fetchProjectConfiguration;
-    @Autowired
-    JiraClient jiraClient;
-    @Autowired
-    JiraCommonService jiraCommonService;
-    @Autowired
-    JiraProcessorConfig jiraProcessorConfig;
-    @Autowired
-    FetchEpicData fetchEpicData;
-    int pageSize = 50;
-    int pageNumber = 0;
-    String boardId = "";
-    List<Issue> issues = new ArrayList<>();
-    Map<String, Map<String, String>> projectBoardWiseDeltaDate = new HashMap<>();
-    int boardIssueSize = 0;
-    private ReaderRetryHelper retryHelper;
-    @Autowired
-    private ProcessorExecutionTraceLogRepository processorExecutionTraceLogRepo;
-    private Iterator<BoardDetails> boardIterator;
-    private Iterator<Issue> issueIterator;
-    private ProjectConfFieldMapping projectConfFieldMapping;
-    private String projectId;
-
-    Boolean flag=false;
-    @Autowired
-    public IssueBoardReader(@Value("#{jobParameters['projectId']}") String projectId) {
-        this.projectId = projectId;
-        this.retryHelper = new ReaderRetryHelper();
-    }
-
-    public void initializeReader(String projectId) {
-        pageSize = jiraProcessorConfig.getPageSize();
-        projectConfFieldMapping = fetchProjectConfiguration.fetchConfiguration(projectId);
-    }
-
-    /*
-     * (non-Javadoc)
-     *
-     * @see org.springframework.batch.item.ItemReader#read()
-     */
-    @Override
-    public ReadData read() throws Exception, UnexpectedInputException, ParseException, NonTransientResourceException {
-
-        if (null == projectConfFieldMapping) {
-            log.info("Gathering data to fetch jira issues for the project : {}", projectId);
-            initializeReader(projectId);
-        }
-        ReadData readData = null;
-        KerberosClient krb5Client = null;
-        if (!flag) {
-            try (ProcessorJiraRestClient client = jiraClient.getClient(projectConfFieldMapping, krb5Client)) {
-                if (boardIterator == null
-                        && CollectionUtils.isNotEmpty(projectConfFieldMapping.getProjectToolConfig().getBoards())) {
-                    boardIterator = projectConfFieldMapping.getProjectToolConfig().getBoards().iterator();
-                }
-                if (issueIterator == null || !issueIterator.hasNext()) {
-                    List<Issue> epicIssues;
-                    if (null == issueIterator || boardIssueSize < pageSize) {
-                        pageNumber = 0;
-                        if (boardIterator.hasNext()) {
-                            BoardDetails boardDetails = boardIterator.next();
-                            boardId = boardDetails.getBoardId();
-                            fetchIssues(client);
-                            epicIssues = fetchEpics(krb5Client, client);
-                            if (CollectionUtils.isNotEmpty(epicIssues)) {
-                                issues.addAll(epicIssues);
-                            }
-                        }
-                    } else {
-                        fetchIssues(client);
-                    }
-
-                    if (CollectionUtils.isNotEmpty(issues)) {
-                        issueIterator = issues.iterator();
-                    }
-                }
-                if (null != issueIterator && issueIterator.hasNext()) {
-                    Issue issue = issueIterator.next();
-                    readData = new ReadData();
-                    readData.setIssue(issue);
-                    readData.setProjectConfFieldMapping(projectConfFieldMapping);
-                    readData.setBoardId(boardId);
-                    readData.setSprintFetch(false);
-                }
-
-                if ((null == projectConfFieldMapping)
-                        || !boardIterator.hasNext() && (!issueIterator.hasNext() && boardIssueSize < pageSize)) {
-                    log.info("Data has been fetched for the project : {}", projectConfFieldMapping.getProjectName());
-                    flag=true;
-                    return readData;
-                }
-            }
-        }
-        return readData;
-    }
-
-    private void fetchIssues(ProcessorJiraRestClient client) throws Exception {
-
-        ReaderRetryHelper.RetryableOperation<Void> retryableOperation = () -> {
-            log.info("Reading issues for project: {} boardid: {}, page No: {}",
-                    projectConfFieldMapping.getProjectName(), boardId, pageNumber / pageSize);
-
-            String deltaDate = getDeltaDateFromTraceLog();
-
-            issues = jiraCommonService.fetchIssueBasedOnBoard(projectConfFieldMapping, client, pageNumber, boardId,
-                    deltaDate);
-            boardIssueSize = issues.size();
-            pageNumber += pageSize;
-            return null;
-        };
-
-        try {
-            retryHelper.executeWithRetry(retryableOperation);
-        } catch (Exception e) {
-            log.error("Exception while fetching issues for project: {} boardid: {}, page No: {}",
-                    projectConfFieldMapping.getProjectName(), boardId, pageNumber / pageSize);
-            log.error("All retries attempts are failed");
-
-            throw e;
-        }
-    }
-
-    private String getDeltaDateFromTraceLog() {
-        String deltaDate = DateUtil.dateTimeFormatter(
-                LocalDateTime.now().minusMonths(jiraProcessorConfig.getPrevMonthCountToFetchData()),
-                JiraConstants.QUERYDATEFORMAT);
-
-        if (MapUtils.isEmpty(projectBoardWiseDeltaDate) || MapUtils
-                .isEmpty(projectBoardWiseDeltaDate.get(projectConfFieldMapping.getBasicProjectConfigId().toString()))) {
-            setLastSuccessfulRunFromTraceLog(deltaDate);
-        }
-
-        if (MapUtils.isNotEmpty(projectBoardWiseDeltaDate) && MapUtils.isNotEmpty(
-                projectBoardWiseDeltaDate.get(projectConfFieldMapping.getBasicProjectConfigId().toString()))) {
-            deltaDate = updateDeltaDateFromBoardWiseData(deltaDate);//here that link which returns issues there issues are sorted by changeDate/updatedDate
-        }
-
-        return deltaDate;
-    }
-
-    private void setLastSuccessfulRunFromTraceLog(String deltaDate) {
-        log.info("fetching project status from trace log for project: {} board id :{}",
-                projectConfFieldMapping.getProjectName(), boardId);
-
-        List<ProcessorExecutionTraceLog> procExecTraceLogs = processorExecutionTraceLogRepo
-                .findByProcessorNameAndBasicProjectConfigIdIn(JiraConstants.JIRA,
-                        Arrays.asList(projectConfFieldMapping.getBasicProjectConfigId().toString()));
-
-        if (CollectionUtils.isNotEmpty(procExecTraceLogs)) {
-            Map<String, String> boardWiseDate = new HashMap<>();
-            String lastSuccessfulRun = deltaDate;
-
-            for (ProcessorExecutionTraceLog processorExecutionTraceLog : procExecTraceLogs) {
-                lastSuccessfulRun = processorExecutionTraceLog.getLastSuccessfulRun();
-
-                if (!StringUtils.isBlank(processorExecutionTraceLog.getBoardId())) {
-                    boardWiseDate.put(processorExecutionTraceLog.getBoardId(), lastSuccessfulRun);
-                }
-            }
-
-            if (MapUtils.isEmpty(boardWiseDate)) {
-                log.info("project: {} found but board {} not found in trace log so data will be fetched from beginning",
-                        projectConfFieldMapping.getProjectName(), boardId);
-
-                if (lastSuccessfulRun == null) {
-                    lastSuccessfulRun = deltaDate;
-                }
-
-                boardWiseDate.put(NOBOARD_MSG, lastSuccessfulRun);
-            }
-
-            projectBoardWiseDeltaDate.put(projectConfFieldMapping.getBasicProjectConfigId().toString(), boardWiseDate);
-        } else {
-            log.info("project: {} not found in trace log so data will be fetched from beginning",
-                    projectConfFieldMapping.getProjectName());
-            Map<String, String> boardWiseDate = new HashMap<>();
-            if(StringUtils.isEmpty(boardId)){
-                boardWiseDate.put(boardId,deltaDate);
-            } else{
-                boardWiseDate.put(NOBOARD_MSG,deltaDate);
-            }
-            projectBoardWiseDeltaDate.put(projectConfFieldMapping.getBasicProjectConfigId().toString(), boardWiseDate);
-        }
-    }
-
-    private String updateDeltaDateFromBoardWiseData(String deltaDate) {
-        Map<String, String> boardWiseDate = projectBoardWiseDeltaDate
-                .get(projectConfFieldMapping.getBasicProjectConfigId().toString());
-
-        if (!StringUtils.isBlank(boardWiseDate.get(NOBOARD_MSG))) {
-            deltaDate = boardWiseDate.get(NOBOARD_MSG);
-        } else {
-            String lastSuccessRun = boardWiseDate.get(boardId);
-
-            log.info("project: {} and board {} found in trace log. Data will be fetched from one day before {}",
-                    projectConfFieldMapping.getProjectName(), boardId, lastSuccessRun);
-
-            if (!StringUtils.isBlank(lastSuccessRun)) {
-                deltaDate = lastSuccessRun;
-            }
-        }
-
-        return deltaDate;
-    }
-
-    @TrackExecutionTime
-    private List<Issue> fetchEpics(KerberosClient krb5Client, ProcessorJiraRestClient client) throws Exception {
-
-        ReaderRetryHelper.RetryableOperation<List<Issue>> retryableOperation = () -> {
-            log.info("Reading epics for project: {} boardid: {}", projectConfFieldMapping.getProjectName(),
-                    boardId);
-            return fetchEpicData.fetchEpic(projectConfFieldMapping, boardId, client, krb5Client);
-        };
-        try {
-            return retryHelper.executeWithRetry(retryableOperation);
-        } catch (Exception e) {
-            log.error("Exception while fetching epics for project: {} boardid: {}",
-                    projectConfFieldMapping.getProjectName(), boardId);
-            log.error("All retries attempts are failed");
-            // Re-throw the exception to allow for retries
-            throw e;
-        }
-    }
-=======
 	private static final String NOBOARD_MSG = "noBoard";
 	@Autowired
 	FetchProjectConfiguration fetchProjectConfiguration;
@@ -527,6 +300,5 @@
 			throw e;
 		}
 	}
->>>>>>> 33447996
 
 }