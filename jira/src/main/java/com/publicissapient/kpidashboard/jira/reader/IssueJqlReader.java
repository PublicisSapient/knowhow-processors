/*******************************************************************************
 * Copyright 2014 CapitalOne, LLC.
 * Further development Copyright 2022 Sapient Corporation.
 *
 * Licensed under the Apache License, Version 2.0 (the "License");
 * you may not use this file except in compliance with the License.
 * You may obtain a copy of the License at
 *
 *    http://www.apache.org/licenses/LICENSE-2.0
 *
 * Unless required by applicable law or agreed to in writing, software
 * distributed under the License is distributed on an "AS IS" BASIS,
 * WITHOUT WARRANTIES OR CONDITIONS OF ANY KIND, either express or implied.
 * See the License for the specific language governing permissions and
 * limitations under the License.
 *
 ******************************************************************************/
package com.publicissapient.kpidashboard.jira.reader;

import java.time.LocalDateTime;
import java.util.ArrayList;
import java.util.Arrays;
import java.util.HashMap;
import java.util.Iterator;
import java.util.List;
import java.util.Map;

import org.apache.commons.collections4.CollectionUtils;
import org.apache.commons.collections4.MapUtils;
import org.springframework.batch.core.configuration.annotation.StepScope;
import org.springframework.batch.item.ItemReader;
import org.springframework.batch.item.NonTransientResourceException;
import org.springframework.batch.item.ParseException;
import org.springframework.batch.item.UnexpectedInputException;
import org.springframework.beans.factory.annotation.Autowired;
import org.springframework.beans.factory.annotation.Value;
import org.springframework.stereotype.Component;

import com.atlassian.jira.rest.client.api.domain.Issue;
import com.publicissapient.kpidashboard.common.client.KerberosClient;
import com.publicissapient.kpidashboard.common.model.ProcessorExecutionTraceLog;
import com.publicissapient.kpidashboard.common.repository.tracelog.ProcessorExecutionTraceLogRepository;
import com.publicissapient.kpidashboard.common.util.DateUtil;
import com.publicissapient.kpidashboard.jira.aspect.TrackExecutionTime;
import com.publicissapient.kpidashboard.jira.client.JiraClient;
import com.publicissapient.kpidashboard.jira.client.ProcessorJiraRestClient;
import com.publicissapient.kpidashboard.jira.config.FetchProjectConfiguration;
import com.publicissapient.kpidashboard.jira.config.JiraProcessorConfig;
import com.publicissapient.kpidashboard.jira.constant.JiraConstants;
import com.publicissapient.kpidashboard.jira.helper.ReaderRetryHelper;
import com.publicissapient.kpidashboard.jira.model.ProjectConfFieldMapping;
import com.publicissapient.kpidashboard.jira.model.ReadData;
import com.publicissapient.kpidashboard.jira.service.JiraCommonService;

import lombok.extern.slf4j.Slf4j;
import net.logstash.logback.util.StringUtils;

/**
 * @author pankumar8
 */
@Slf4j
@Component
@StepScope
public class IssueJqlReader implements ItemReader<ReadData> {

<<<<<<< HEAD
    @Autowired
    FetchProjectConfiguration fetchProjectConfiguration;

    @Autowired
    JiraClient jiraClient;

    @Autowired
    JiraCommonService jiraCommonService;

    @Autowired
    JiraProcessorConfig jiraProcessorConfig;
    int pageSize = 50;
    int pageNumber = 0;
    List<Issue> issues = new ArrayList<>();
    Map<String, String> projectWiseDeltaDate;
    int issueSize = 0;
    @Autowired
    private ProcessorExecutionTraceLogRepository processorExecutionTraceLogRepo;
    private Iterator<Issue> issueIterator;
    private ProjectConfFieldMapping projectConfFieldMapping;
    private String projectId;
    private ReaderRetryHelper retryHelper;

    Boolean flag=false;

    @Autowired
    public IssueJqlReader(@Value("#{jobParameters['projectId']}") String projectId) {
        this.projectId = projectId;
        this.retryHelper = new ReaderRetryHelper();
    }

    public void initializeReader(String projectId) {
        log.info("**** Jira Issue fetch started * * *");
        pageSize = jiraProcessorConfig.getPageSize();
        projectConfFieldMapping = fetchProjectConfiguration.fetchConfiguration(projectId);
    }

    /*
     * (non-Javadoc)
     *
     * @see org.springframework.batch.item.ItemReader#read()
     */
    @Override
    public ReadData read() throws Exception, UnexpectedInputException, ParseException, NonTransientResourceException {

        if (null == projectConfFieldMapping) {
            log.info("Gathering data for batch - Scrum projects with JQL configuration for the project : {} ",
                    projectId);
            initializeReader(projectId);
        }
        ReadData readData = null;
        if (null != projectConfFieldMapping) {
            KerberosClient krb5Client = null;
            try (ProcessorJiraRestClient client = jiraClient.getClient(projectConfFieldMapping, krb5Client)) {
                if (!flag) {
                    if (issueIterator == null || !issueIterator.hasNext()) {
                        fetchIssues(client);
                        if (CollectionUtils.isNotEmpty(issues)) {
                            issueIterator = issues.iterator();
                        }
                    }

                    if (null != issueIterator && issueIterator.hasNext()) {
                        Issue issue = issueIterator.next();
                        readData = new ReadData();
                        readData.setIssue(issue);
                        readData.setProjectConfFieldMapping(projectConfFieldMapping);
                        readData.setSprintFetch(false);
                    }

                    if (null == issueIterator || (!issueIterator.hasNext() && issueSize < pageSize)) {
                        log.info("Data has been fetched for the project : {}", projectConfFieldMapping.getProjectName());
                        flag=true;
                        return readData;
                    }
                }
            }
        }
        return readData;

    }

    @TrackExecutionTime
    private void fetchIssues(ProcessorJiraRestClient client) throws Exception {

        ReaderRetryHelper.RetryableOperation<Void> retryableOperation = () -> {
            log.info("Reading issues for project : {}, page No : {}", projectConfFieldMapping.getProjectName(),
                    pageNumber / pageSize);
            String deltaDate = getDeltaDateFromTraceLog();
            issues=jiraCommonService.fetchIssuesBasedOnJql(projectConfFieldMapping, client, pageNumber,
                    deltaDate);
            issueSize = issues.size();
            pageNumber += pageSize;
            return null;
        };


        try {
            retryHelper.executeWithRetry(retryableOperation);
        } catch (Exception e) {
            log.error("Exception while fetching issues for project: {}, page No: {}",
                    projectConfFieldMapping.getProjectName(), pageNumber / pageSize);
            log.error("All retries attempts are failed");
            throw e;
        }
    }

    private String getDeltaDateFromTraceLog() {
        String deltaDate = DateUtil.dateTimeFormatter(
                LocalDateTime.now().minusMonths(jiraProcessorConfig.getPrevMonthCountToFetchData()),
                JiraConstants.QUERYDATEFORMAT);
        if (MapUtils.isEmpty(projectWiseDeltaDate) || StringUtils
                .isBlank(projectWiseDeltaDate.get(projectConfFieldMapping.getBasicProjectConfigId().toString()))) {
            log.info("fetching project status from trace log for project: {}",
                    projectConfFieldMapping.getProjectName());
            List<ProcessorExecutionTraceLog> procExecTraceLogs = processorExecutionTraceLogRepo
                    .findByProcessorNameAndBasicProjectConfigIdIn(JiraConstants.JIRA,
                            Arrays.asList(projectConfFieldMapping.getBasicProjectConfigId().toString()));
            if (CollectionUtils.isNotEmpty(procExecTraceLogs)) {
                String lastSuccessfulRun = deltaDate;
                for (ProcessorExecutionTraceLog processorExecutionTraceLog : procExecTraceLogs) {
                        lastSuccessfulRun=processorExecutionTraceLog.getLastSuccessfulRun();
                }
                    log.info("project: {}  found in trace log. Data will be fetched from one day before {}",
                            projectConfFieldMapping.getProjectName(), lastSuccessfulRun);
                projectWiseDeltaDate = new HashMap<>();
                projectWiseDeltaDate.put(projectConfFieldMapping.getBasicProjectConfigId().toString(), lastSuccessfulRun);
            } else {
                log.info("project: {} not found in trace log so data will be fetched from beginning",
                        projectConfFieldMapping.getProjectName());
                projectWiseDeltaDate = new HashMap<>();
                projectWiseDeltaDate.put(projectConfFieldMapping.getBasicProjectConfigId().toString(), deltaDate);
            }
        }
        if (MapUtils.isNotEmpty(projectWiseDeltaDate) && !StringUtils
                .isBlank(projectWiseDeltaDate.get(projectConfFieldMapping.getBasicProjectConfigId().toString()))) {
            deltaDate = projectWiseDeltaDate.get(projectConfFieldMapping.getBasicProjectConfigId().toString());
        }

        return deltaDate;
    }
=======
	@Autowired
	FetchProjectConfiguration fetchProjectConfiguration;

	@Autowired
	JiraClient jiraClient;

	@Autowired
	JiraCommonService jiraCommonService;

	@Autowired
	JiraProcessorConfig jiraProcessorConfig;
	int pageSize = 50;
	int pageNumber = 0;
	List<Issue> issues = new ArrayList<>();
	Map<String, String> projectWiseDeltaDate;
	int issueSize = 0;
	Boolean fetchLastIssue = false;
	@Autowired
	private ProcessorExecutionTraceLogRepository processorExecutionTraceLogRepo;
	private Iterator<Issue> issueIterator;
	ProjectConfFieldMapping projectConfFieldMapping;
	private ReaderRetryHelper retryHelper;

	@Value("#{jobParameters['projectId']}")
	private String projectId;

	public void initializeReader(String projectId) {
		log.info("**** Jira Issue fetch started * * *");
		pageSize = jiraProcessorConfig.getPageSize();
		projectConfFieldMapping = fetchProjectConfiguration.fetchConfiguration(projectId);
		retryHelper = new ReaderRetryHelper();
	}

	/*
	 * (non-Javadoc)
	 *
	 * @see org.springframework.batch.item.ItemReader#read()
	 */
	@Override
	public ReadData read() throws Exception, UnexpectedInputException, ParseException, NonTransientResourceException {

		if (null == projectConfFieldMapping) {
			log.info("Gathering data for batch - Scrum projects with JQL configuration for the project : {} ",
					projectId);
			initializeReader(projectId);
		}
		ReadData readData = null;
		if (null != projectConfFieldMapping && !fetchLastIssue) {
			KerberosClient krb5Client = null;
			try (ProcessorJiraRestClient client = jiraClient.getClient(projectConfFieldMapping, krb5Client)) {
				if (issueIterator == null || !issueIterator.hasNext()) {
					fetchIssues(client);
					if (CollectionUtils.isNotEmpty(issues)) {
						issueIterator = issues.iterator();
					}
				}

				if (checkIssueIterator()) {
					Issue issue = issueIterator.next();
					readData = new ReadData();
					readData.setIssue(issue);
					readData.setProjectConfFieldMapping(projectConfFieldMapping);
					readData.setSprintFetch(false);
				}

				if (null == issueIterator || (!issueIterator.hasNext() && issueSize < pageSize)) {
					log.info("Data has been fetched for the project : {}", projectConfFieldMapping.getProjectName());
					fetchLastIssue = true;
					return readData;
				}
			}
		}
		return readData;

	}

	private boolean checkIssueIterator() {
		return null != issueIterator && issueIterator.hasNext();
	}

	@TrackExecutionTime
	private void fetchIssues(ProcessorJiraRestClient client) throws Exception {

		ReaderRetryHelper.RetryableOperation<Void> retryableOperation = () -> {
			log.info("Reading issues for project : {}, page No : {}", projectConfFieldMapping.getProjectName(),
					pageNumber / pageSize);
			String deltaDate = getDeltaDateFromTraceLog();
			issues = jiraCommonService.fetchIssuesBasedOnJql(projectConfFieldMapping, client, pageNumber, deltaDate);
			issueSize = issues.size();
			pageNumber += pageSize;
			return null;
		};

		try {
			retryHelper.executeWithRetry(retryableOperation);
		} catch (Exception e) {
			log.error("Exception while fetching issues for project: {}, page No: {}",
					projectConfFieldMapping.getProjectName(), pageNumber / pageSize);
			log.error("All retries attempts are failed");
			throw e;
		}
	}

	private String getDeltaDateFromTraceLog() {
		String deltaDate = DateUtil.dateTimeFormatter(
				LocalDateTime.now().minusMonths(jiraProcessorConfig.getPrevMonthCountToFetchData()),
				JiraConstants.QUERYDATEFORMAT);
		if (MapUtils.isEmpty(projectWiseDeltaDate) || StringUtils
				.isBlank(projectWiseDeltaDate.get(projectConfFieldMapping.getBasicProjectConfigId().toString()))) {
			log.info("fetching project status from trace log for project: {}",
					projectConfFieldMapping.getProjectName());
			List<ProcessorExecutionTraceLog> procExecTraceLogs = processorExecutionTraceLogRepo
					.findByProcessorNameAndBasicProjectConfigIdIn(JiraConstants.JIRA,
							Arrays.asList(projectConfFieldMapping.getBasicProjectConfigId().toString()));
			if (CollectionUtils.isNotEmpty(procExecTraceLogs)) {
				String lastSuccessfulRun = deltaDate;
				for (ProcessorExecutionTraceLog processorExecutionTraceLog : procExecTraceLogs) {
					lastSuccessfulRun = processorExecutionTraceLog.getLastSuccessfulRun();
				}
				log.info("project: {}  found in trace log. Data will be fetched from one day before {}",
						projectConfFieldMapping.getProjectName(), lastSuccessfulRun);
				projectWiseDeltaDate = new HashMap<>();
				projectWiseDeltaDate.put(projectConfFieldMapping.getBasicProjectConfigId().toString(),
						lastSuccessfulRun);
			} else {
				log.info("project: {} not found in trace log so data will be fetched from beginning",
						projectConfFieldMapping.getProjectName());
				projectWiseDeltaDate = new HashMap<>();
				projectWiseDeltaDate.put(projectConfFieldMapping.getBasicProjectConfigId().toString(), deltaDate);
			}
		}
		if (MapUtils.isNotEmpty(projectWiseDeltaDate) && !StringUtils
				.isBlank(projectWiseDeltaDate.get(projectConfFieldMapping.getBasicProjectConfigId().toString()))) {
			deltaDate = projectWiseDeltaDate.get(projectConfFieldMapping.getBasicProjectConfigId().toString());
		}

		return deltaDate;
	}
>>>>>>> 33447996
}<|MERGE_RESOLUTION|>--- conflicted
+++ resolved
@@ -63,149 +63,6 @@
 @StepScope
 public class IssueJqlReader implements ItemReader<ReadData> {
 
-<<<<<<< HEAD
-    @Autowired
-    FetchProjectConfiguration fetchProjectConfiguration;
-
-    @Autowired
-    JiraClient jiraClient;
-
-    @Autowired
-    JiraCommonService jiraCommonService;
-
-    @Autowired
-    JiraProcessorConfig jiraProcessorConfig;
-    int pageSize = 50;
-    int pageNumber = 0;
-    List<Issue> issues = new ArrayList<>();
-    Map<String, String> projectWiseDeltaDate;
-    int issueSize = 0;
-    @Autowired
-    private ProcessorExecutionTraceLogRepository processorExecutionTraceLogRepo;
-    private Iterator<Issue> issueIterator;
-    private ProjectConfFieldMapping projectConfFieldMapping;
-    private String projectId;
-    private ReaderRetryHelper retryHelper;
-
-    Boolean flag=false;
-
-    @Autowired
-    public IssueJqlReader(@Value("#{jobParameters['projectId']}") String projectId) {
-        this.projectId = projectId;
-        this.retryHelper = new ReaderRetryHelper();
-    }
-
-    public void initializeReader(String projectId) {
-        log.info("**** Jira Issue fetch started * * *");
-        pageSize = jiraProcessorConfig.getPageSize();
-        projectConfFieldMapping = fetchProjectConfiguration.fetchConfiguration(projectId);
-    }
-
-    /*
-     * (non-Javadoc)
-     *
-     * @see org.springframework.batch.item.ItemReader#read()
-     */
-    @Override
-    public ReadData read() throws Exception, UnexpectedInputException, ParseException, NonTransientResourceException {
-
-        if (null == projectConfFieldMapping) {
-            log.info("Gathering data for batch - Scrum projects with JQL configuration for the project : {} ",
-                    projectId);
-            initializeReader(projectId);
-        }
-        ReadData readData = null;
-        if (null != projectConfFieldMapping) {
-            KerberosClient krb5Client = null;
-            try (ProcessorJiraRestClient client = jiraClient.getClient(projectConfFieldMapping, krb5Client)) {
-                if (!flag) {
-                    if (issueIterator == null || !issueIterator.hasNext()) {
-                        fetchIssues(client);
-                        if (CollectionUtils.isNotEmpty(issues)) {
-                            issueIterator = issues.iterator();
-                        }
-                    }
-
-                    if (null != issueIterator && issueIterator.hasNext()) {
-                        Issue issue = issueIterator.next();
-                        readData = new ReadData();
-                        readData.setIssue(issue);
-                        readData.setProjectConfFieldMapping(projectConfFieldMapping);
-                        readData.setSprintFetch(false);
-                    }
-
-                    if (null == issueIterator || (!issueIterator.hasNext() && issueSize < pageSize)) {
-                        log.info("Data has been fetched for the project : {}", projectConfFieldMapping.getProjectName());
-                        flag=true;
-                        return readData;
-                    }
-                }
-            }
-        }
-        return readData;
-
-    }
-
-    @TrackExecutionTime
-    private void fetchIssues(ProcessorJiraRestClient client) throws Exception {
-
-        ReaderRetryHelper.RetryableOperation<Void> retryableOperation = () -> {
-            log.info("Reading issues for project : {}, page No : {}", projectConfFieldMapping.getProjectName(),
-                    pageNumber / pageSize);
-            String deltaDate = getDeltaDateFromTraceLog();
-            issues=jiraCommonService.fetchIssuesBasedOnJql(projectConfFieldMapping, client, pageNumber,
-                    deltaDate);
-            issueSize = issues.size();
-            pageNumber += pageSize;
-            return null;
-        };
-
-
-        try {
-            retryHelper.executeWithRetry(retryableOperation);
-        } catch (Exception e) {
-            log.error("Exception while fetching issues for project: {}, page No: {}",
-                    projectConfFieldMapping.getProjectName(), pageNumber / pageSize);
-            log.error("All retries attempts are failed");
-            throw e;
-        }
-    }
-
-    private String getDeltaDateFromTraceLog() {
-        String deltaDate = DateUtil.dateTimeFormatter(
-                LocalDateTime.now().minusMonths(jiraProcessorConfig.getPrevMonthCountToFetchData()),
-                JiraConstants.QUERYDATEFORMAT);
-        if (MapUtils.isEmpty(projectWiseDeltaDate) || StringUtils
-                .isBlank(projectWiseDeltaDate.get(projectConfFieldMapping.getBasicProjectConfigId().toString()))) {
-            log.info("fetching project status from trace log for project: {}",
-                    projectConfFieldMapping.getProjectName());
-            List<ProcessorExecutionTraceLog> procExecTraceLogs = processorExecutionTraceLogRepo
-                    .findByProcessorNameAndBasicProjectConfigIdIn(JiraConstants.JIRA,
-                            Arrays.asList(projectConfFieldMapping.getBasicProjectConfigId().toString()));
-            if (CollectionUtils.isNotEmpty(procExecTraceLogs)) {
-                String lastSuccessfulRun = deltaDate;
-                for (ProcessorExecutionTraceLog processorExecutionTraceLog : procExecTraceLogs) {
-                        lastSuccessfulRun=processorExecutionTraceLog.getLastSuccessfulRun();
-                }
-                    log.info("project: {}  found in trace log. Data will be fetched from one day before {}",
-                            projectConfFieldMapping.getProjectName(), lastSuccessfulRun);
-                projectWiseDeltaDate = new HashMap<>();
-                projectWiseDeltaDate.put(projectConfFieldMapping.getBasicProjectConfigId().toString(), lastSuccessfulRun);
-            } else {
-                log.info("project: {} not found in trace log so data will be fetched from beginning",
-                        projectConfFieldMapping.getProjectName());
-                projectWiseDeltaDate = new HashMap<>();
-                projectWiseDeltaDate.put(projectConfFieldMapping.getBasicProjectConfigId().toString(), deltaDate);
-            }
-        }
-        if (MapUtils.isNotEmpty(projectWiseDeltaDate) && !StringUtils
-                .isBlank(projectWiseDeltaDate.get(projectConfFieldMapping.getBasicProjectConfigId().toString()))) {
-            deltaDate = projectWiseDeltaDate.get(projectConfFieldMapping.getBasicProjectConfigId().toString());
-        }
-
-        return deltaDate;
-    }
-=======
 	@Autowired
 	FetchProjectConfiguration fetchProjectConfiguration;
 
@@ -344,5 +201,4 @@
 
 		return deltaDate;
 	}
->>>>>>> 33447996
 }