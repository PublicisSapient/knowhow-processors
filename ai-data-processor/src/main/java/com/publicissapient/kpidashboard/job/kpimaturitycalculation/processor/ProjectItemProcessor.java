/*
 *  Copyright 2024 <Sapient Corporation>
 *
 *  Licensed under the Apache License, Version 2.0 (the "License");
 *  you may not use this file except in compliance with the License.
 *  You may obtain a copy of the License at
 *
 *  http://www.apache.org/licenses/LICENSE-2.0
 *
 *  Unless required by applicable law or agreed to in writing, software
 *  distributed under the License is distributed on an "AS IS" BASIS,
 *  WITHOUT WARRANTIES OR CONDITIONS OF ANY KIND, either express or implied.
 *  See the License for the specific language governing permissions and limitations under the
 *  License.
 */

package com.publicissapient.kpidashboard.job.kpimaturitycalculation.processor;

import org.springframework.batch.item.ItemProcessor;

import com.publicissapient.kpidashboard.common.model.kpimaturity.organization.KpiMaturity;
import com.publicissapient.kpidashboard.job.constant.JobConstants;
import com.publicissapient.kpidashboard.job.kpimaturitycalculation.service.KpiMaturityCalculationService;
import com.publicissapient.kpidashboard.job.shared.dto.ProjectInputDTO;

import jakarta.annotation.Nonnull;
import lombok.RequiredArgsConstructor;
import lombok.extern.slf4j.Slf4j;

@Slf4j
@RequiredArgsConstructor
public class ProjectItemProcessor implements ItemProcessor<ProjectInputDTO, KpiMaturity> {

    private final KpiMaturityCalculationService kpiMaturityCalculationService;

    @Override
    public KpiMaturity process(@Nonnull ProjectInputDTO item) {
<<<<<<< HEAD
        log.info("{} Starting kpi metrics calculation for project with nodeId: {}", JobConstants.LOG_PREFIX_KPI_MATURITY,item.nodeId());
=======
        log.info("[kpi-maturity-calculation job] Starting kpi metrics calculation for project with nodeId: {} and deliveryMethodology: {}", item.nodeId(), item
                .deliveryMethodology());
>>>>>>> bbdd2c8f

        return kpiMaturityCalculationService.calculateKpiMaturityForProject(item);
    }
}<|MERGE_RESOLUTION|>--- conflicted
+++ resolved
@@ -16,10 +16,10 @@
 
 package com.publicissapient.kpidashboard.job.kpimaturitycalculation.processor;
 
+import com.publicissapient.kpidashboard.job.constant.JobConstants;
 import org.springframework.batch.item.ItemProcessor;
 
 import com.publicissapient.kpidashboard.common.model.kpimaturity.organization.KpiMaturity;
-import com.publicissapient.kpidashboard.job.constant.JobConstants;
 import com.publicissapient.kpidashboard.job.kpimaturitycalculation.service.KpiMaturityCalculationService;
 import com.publicissapient.kpidashboard.job.shared.dto.ProjectInputDTO;
 
@@ -35,12 +35,8 @@
 
     @Override
     public KpiMaturity process(@Nonnull ProjectInputDTO item) {
-<<<<<<< HEAD
-        log.info("{} Starting kpi metrics calculation for project with nodeId: {}", JobConstants.LOG_PREFIX_KPI_MATURITY,item.nodeId());
-=======
-        log.info("[kpi-maturity-calculation job] Starting kpi metrics calculation for project with nodeId: {} and deliveryMethodology: {}", item.nodeId(), item
+        log.info("{} Starting kpi metrics calculation for project with nodeId: {} and deliveryMethodology: {}", JobConstants.LOG_PREFIX_KPI_MATURITY, item.nodeId(), item
                 .deliveryMethodology());
->>>>>>> bbdd2c8f
 
         return kpiMaturityCalculationService.calculateKpiMaturityForProject(item);
     }
