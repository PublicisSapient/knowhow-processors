--- conflicted
+++ resolved
@@ -67,8 +67,6 @@
 	private ProcessorAzureRestClient client;
 
 	private AzureServer azureServerObj;
-	
-	private static JSONObject workItemTypeJson = new JSONObject();
 
 	private ProcessorToolConnectionService processorToolConnectionService;
 
@@ -202,7 +200,7 @@
 		if (client == null) {
 			log.warn(MSG_AZURE_CLIENT_SETUP_FAILED);
 		} else {
-			
+
 			try {
 				workItemTypeJson = getWorkItemTypeJson();
 				issueType = parseWorkItemTypes(workItemTypeJson);
@@ -216,12 +214,7 @@
 	}
 
 	private JSONObject getWorkItemTypeJson() {
-<<<<<<< HEAD
-		return client.getMetadataJson(azureServerObj,
-				azureProcessorConfig.getApiWorkItemTypesEndPoint(), false);
-=======
 		return client.getMetadataJson(azureServerObj, azureProcessorConfig.getApiWorkItemTypesEndPoint(), false);
->>>>>>> 9e0cfcc5
 	}
 
 	/**
