/*******************************************************************************
 * Copyright 2014 CapitalOne, LLC.
 * Further development Copyright 2022 Sapient Corporation.
 *
 * Licensed under the Apache License, Version 2.0 (the "License");
 * you may not use this file except in compliance with the License.
 * You may obtain a copy of the License at
 *
 *    http://www.apache.org/licenses/LICENSE-2.0
 *
 * Unless required by applicable law or agreed to in writing, software
 * distributed under the License is distributed on an "AS IS" BASIS,
 * WITHOUT WARRANTIES OR CONDITIONS OF ANY KIND, either express or implied.
 * See the License for the specific language governing permissions and
 * limitations under the License.
 *
 ******************************************************************************/
package com.publicissapient.kpidashboard.jira.listener;

import java.time.LocalDateTime;
import java.time.format.DateTimeFormatter;
import java.util.ArrayList;
import java.util.Collections;
import java.util.Comparator;
import java.util.List;
import java.util.Map;
import java.util.Optional;
import java.util.stream.Collectors;

import org.apache.commons.collections4.CollectionUtils;
import org.springframework.batch.core.ItemWriteListener;
import org.springframework.batch.core.scope.context.StepContext;
import org.springframework.batch.core.scope.context.StepSynchronizationManager;
import org.springframework.batch.item.Chunk;
import org.springframework.beans.factory.annotation.Autowired;
import org.springframework.stereotype.Component;

import com.publicissapient.kpidashboard.common.constant.ProcessorConstants;
import com.publicissapient.kpidashboard.common.model.ProcessorExecutionTraceLog;
import com.publicissapient.kpidashboard.common.model.jira.JiraIssue;
import com.publicissapient.kpidashboard.common.repository.tracelog.ProcessorExecutionTraceLogRepository;
import com.publicissapient.kpidashboard.common.util.DateUtil;
import com.publicissapient.kpidashboard.jira.constant.JiraConstants;
import com.publicissapient.kpidashboard.jira.model.CompositeResult;
import com.publicissapient.kpidashboard.jira.util.JiraProcessorUtil;

import lombok.extern.slf4j.Slf4j;

/**
 * @author pankumar8
 *
 */
@Component
@Slf4j
public class JiraIssueJqlWriterListener implements ItemWriteListener<CompositeResult> {
	@Autowired
	private ProcessorExecutionTraceLogRepository processorExecutionTraceLogRepo;

	@Override
	public void beforeWrite(Chunk<? extends CompositeResult> compositeResult) {
		// in future we can use this method to do something before saving data in db
	}

	/*
	 * (non-Javadoc)
	 * 
	 * @see
	 * org.springframework.batch.core.ItemWriteListener#afterWrite(java.util.List)
	 */
	@Override
	public void afterWrite(Chunk<? extends CompositeResult> compositeResults) {
		log.info("Saving status in Processor execution Trace log for Scrum Jql project");

		List<ProcessorExecutionTraceLog> processorExecutionToSave = new ArrayList<>();
		List<JiraIssue> jiraIssues = compositeResults.getItems().stream().map(CompositeResult::getJiraIssue)
				.toList();

		Map<String, List<JiraIssue>> projectWiseIssues = jiraIssues.stream()
				.collect(Collectors.groupingBy(JiraIssue::getBasicProjectConfigId));
		// getting step context
		StepContext stepContext = StepSynchronizationManager.getContext();
		for (Map.Entry<String, List<JiraIssue>> entry : projectWiseIssues.entrySet()) {
			String basicProjectConfigId = entry.getKey();
			JiraIssue firstIssue = entry.getValue().stream()
					.sorted(Comparator
							.comparing((JiraIssue jiraIssue) -> LocalDateTime.parse(jiraIssue.getChangeDate(), DateTimeFormatter.ofPattern(JiraConstants.JIRA_ISSUE_CHANGE_DATE_FORMAT)))
							.reversed())
					.findFirst().orElse(null);
			if (firstIssue != null) {
<<<<<<< HEAD
				List<ProcessorExecutionTraceLog> procTraceLog = processorExecutionTraceLogRepo
						.findByProcessorNameAndBasicProjectConfigIdIn(ProcessorConstants.JIRA,
								Collections.singletonList(basicProjectConfigId));
				if (CollectionUtils.isNotEmpty(procTraceLog)) {
					procTraceLog.forEach(traceLog -> {
						setTraceLog(traceLog, basicProjectConfigId, firstIssue.getChangeDate(),
								processorExecutionToSave);
						if (traceLog.isProgressStats()) {
							Optional.ofNullable(JiraProcessorUtil.saveChunkProgressInTrace(traceLog, stepContext))
									.ifPresent(processorExecutionToSave::add);
						}
					});
=======
				Optional<ProcessorExecutionTraceLog> procTraceLog = processorExecutionTraceLogRepo
						.findByProcessorNameAndBasicProjectConfigIdAndProgressStatsFalse(ProcessorConstants.JIRA,
								basicProjectConfigId);
				if (procTraceLog.isPresent()) {
					ProcessorExecutionTraceLog processorExecutionTraceLog = procTraceLog.get();
					setTraceLog(processorExecutionTraceLog, basicProjectConfigId, firstIssue.getChangeDate(),
							processorExecutionToSave);
>>>>>>> 87bb541d
				} else {
					ProcessorExecutionTraceLog processorExecutionTraceLog = new ProcessorExecutionTraceLog();
					setTraceLog(processorExecutionTraceLog, basicProjectConfigId, firstIssue.getChangeDate(),
							processorExecutionToSave);
				}
			}
		}
		if (CollectionUtils.isNotEmpty(processorExecutionToSave)) {
			processorExecutionTraceLogRepo.saveAll(processorExecutionToSave);
		}
	}

	private void setTraceLog(ProcessorExecutionTraceLog processorExecutionTraceLog, String basicProjectConfigId,
			String changeDate, List<ProcessorExecutionTraceLog> processorExecutionToSave) {
		processorExecutionTraceLog.setBasicProjectConfigId(basicProjectConfigId);
		processorExecutionTraceLog.setLastSuccessfulRun(DateUtil.dateTimeConverter(changeDate,
				JiraConstants.JIRA_ISSUE_CHANGE_DATE_FORMAT, DateUtil.DATE_TIME_FORMAT));
		processorExecutionTraceLog.setProcessorName(JiraConstants.JIRA);
		processorExecutionToSave.add(processorExecutionTraceLog);
	}

	@Override
	public void onWriteError(Exception exception, Chunk<? extends CompositeResult> compositeResult) {
		log.error("Exception occured while writing jira Issue for Scrum jql project ", exception);
	}
}<|MERGE_RESOLUTION|>--- conflicted
+++ resolved
@@ -20,7 +20,6 @@
 import java.time.LocalDateTime;
 import java.time.format.DateTimeFormatter;
 import java.util.ArrayList;
-import java.util.Collections;
 import java.util.Comparator;
 import java.util.List;
 import java.util.Map;
@@ -87,7 +86,6 @@
 							.reversed())
 					.findFirst().orElse(null);
 			if (firstIssue != null) {
-<<<<<<< HEAD
 				List<ProcessorExecutionTraceLog> procTraceLog = processorExecutionTraceLogRepo
 						.findByProcessorNameAndBasicProjectConfigIdIn(ProcessorConstants.JIRA,
 								Collections.singletonList(basicProjectConfigId));
@@ -100,15 +98,6 @@
 									.ifPresent(processorExecutionToSave::add);
 						}
 					});
-=======
-				Optional<ProcessorExecutionTraceLog> procTraceLog = processorExecutionTraceLogRepo
-						.findByProcessorNameAndBasicProjectConfigIdAndProgressStatsFalse(ProcessorConstants.JIRA,
-								basicProjectConfigId);
-				if (procTraceLog.isPresent()) {
-					ProcessorExecutionTraceLog processorExecutionTraceLog = procTraceLog.get();
-					setTraceLog(processorExecutionTraceLog, basicProjectConfigId, firstIssue.getChangeDate(),
-							processorExecutionToSave);
->>>>>>> 87bb541d
 				} else {
 					ProcessorExecutionTraceLog processorExecutionTraceLog = new ProcessorExecutionTraceLog();
 					setTraceLog(processorExecutionTraceLog, basicProjectConfigId, firstIssue.getChangeDate(),
