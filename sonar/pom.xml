--- conflicted
+++ resolved
@@ -17,7 +17,6 @@
 
   ~~~~~~~~~~~~~~~~~~~~~~~~~~~~~~~~~~~~~~~~~~~~~~~~~~~~~~~~~~~~~~~~~~~~~~~~~~~-->
 <project xmlns="http://maven.apache.org/POM/4.0.0" xmlns:xsi="http://www.w3.org/2001/XMLSchema-instance" xsi:schemaLocation="http://maven.apache.org/POM/4.0.0 http://maven.apache.org/maven-v4_0_0.xsd">
-<<<<<<< HEAD
   <modelVersion>4.0.0</modelVersion>
   <parent>
     <groupId>org.springframework.boot</groupId>
@@ -27,7 +26,7 @@
   </parent>
   <groupId>com.publicissapient.kpidashboard</groupId>
   <artifactId>sonar-processor</artifactId>
-  <version>12.2.0-SNAPSHOT</version>
+  <version>12.2.1-SNAPSHOT</version>
   <packaging>jar</packaging>
   <description>CodeQuality Processor Microservice</description>
   <scm>
@@ -50,272 +49,6 @@
         <artifactId>spring-security-core</artifactId>
         <version>6.2.3</version>
       </dependency>
-=======
-
-	<modelVersion>4.0.0</modelVersion>
-
-	<artifactId>sonar-processor</artifactId>
-	<groupId>com.publicissapient.kpidashboard</groupId>
-	<description>CodeQuality Processor Microservice</description>
-	<packaging>jar</packaging>
-	<version>12.2.1-SNAPSHOT</version>
-
-	<parent>
-		<groupId>org.springframework.boot</groupId>
-		<artifactId>spring-boot-starter-parent</artifactId>
-		<version>3.2.0</version>
-		<relativePath />
-	</parent>
-
-	<properties>
-		<java.version>17</java.version>
-		<lombok.version>1.18.30</lombok.version>
-		<final.name>sonar-processor</final.name>
-	</properties>
-
-	<build>
-		<finalName>${final.name}</finalName>
-		<plugins>
-			<plugin>
-				<groupId>org.springframework.boot</groupId>
-				<artifactId>spring-boot-maven-plugin</artifactId>
-				<executions>
-					<execution>
-						<id>repackage</id>
-						<configuration>
-							<classifier>exec</classifier>
-						</configuration>
-					</execution>
-				</executions>
-			</plugin>
-			<plugin>
-				<groupId>org.jacoco</groupId>
-				<artifactId>jacoco-maven-plugin</artifactId>
-				<version>0.8.11</version>
-				<executions>
-					<execution>
-						<goals>
-							<goal>prepare-agent</goal>
-						</goals>
-					</execution>
-					<execution>
-						<id>report</id>
-						<phase>verify</phase>
-						<goals>
-							<goal>report</goal>
-						</goals>
-					</execution>
-				</executions>
-			</plugin>
-			<plugin>
-				<groupId>org.apache.maven.plugins</groupId>
-				<artifactId>maven-javadoc-plugin</artifactId>
-				<executions>
-					<execution>
-						<id>attach-javadocs</id>
-						<goals>
-							<goal>jar</goal>
-						</goals>
-					</execution>
-				</executions>
-			</plugin>
-		</plugins>
-		<testResources>
-			<testResource>
-				<directory>src/test/resources</directory>
-			</testResource>
-		</testResources>
-	</build>
-
-	<dependencyManagement>
-		<dependencies>
-			<dependency>
-				<groupId>org.springframework</groupId>
-				<artifactId>spring-web</artifactId>
-				<version>6.1.6</version>
-			</dependency>
-			<dependency>
-				<groupId>org.springframework.security</groupId>
-				<artifactId>spring-security-core</artifactId>
-				<version>6.2.3</version>
-			</dependency>
-		</dependencies>
-	</dependencyManagement>
-
-	<dependencies>
-		<dependency>
-			<groupId>com.publicissapient.kpidashboard</groupId>
-			<artifactId>common</artifactId>
-			<version>${project.version}</version>
-			<exclusions>
-				<exclusion>
-					<groupId>ch.qos.logback</groupId>
-					<artifactId>logback-core</artifactId>
-				</exclusion>
-				<exclusion>
-					<groupId>ch.qos.logback</groupId>
-					<artifactId>logback-classic</artifactId>
-				</exclusion>
-				<exclusion>
-					<groupId>com.fasterxml.jackson.core</groupId>
-					<artifactId>jackson-databind</artifactId>
-				</exclusion>
-				<exclusion>
-					<groupId>org.springframework</groupId>
-					<artifactId>spring-core</artifactId>
-				</exclusion>
-			</exclusions>
-		</dependency>
-		<dependency>
-			<groupId>org.springframework</groupId>
-			<artifactId>spring-core</artifactId>
-			<version>6.1.3</version>
-		</dependency>
-		<dependency>
-			<groupId>ch.qos.logback</groupId>
-			<artifactId>logback-core</artifactId>
-			<version>1.4.14</version>
-		</dependency>
-		<dependency>
-			<groupId>ch.qos.logback</groupId>
-			<artifactId>logback-classic</artifactId>
-			<version>1.4.14</version>
-			<exclusions>
-				<exclusion>
-					<groupId>ch.qos.logback</groupId>
-					<artifactId>logback-core</artifactId>
-				</exclusion>
-			</exclusions>
-		</dependency>
-		<dependency>
-			<groupId>com.fasterxml.jackson.core</groupId>
-			<artifactId>jackson-databind</artifactId>
-			<version>2.16.1</version>
-			<scope>compile</scope>
-		</dependency>
-		<dependency>
-			<groupId>com.googlecode.json-simple</groupId>
-			<artifactId>json-simple</artifactId>
-			<version>1.1.1</version>
-		</dependency>
-		<dependency>
-			<groupId>commons-codec</groupId>
-			<artifactId>commons-codec</artifactId>
-		</dependency>
-		<dependency>
-			<groupId>org.apache.commons</groupId>
-			<artifactId>commons-lang3</artifactId>
-		</dependency>
-		<dependency>
-			<groupId>org.apache.httpcomponents</groupId>
-			<artifactId>httpclient</artifactId>
-			<version>4.5.14</version>
-		</dependency>
-<!--		<dependency>-->
-<!--			<groupId>org.springframework.boot</groupId>-->
-<!--			<artifactId>spring-boot-starter-data-mongodb</artifactId>-->
-<!--			<version>3.2.0</version>-->
-<!--			<exclusions>-->
-<!--				<exclusion>-->
-<!--					<groupId>ch.qos.logback</groupId>-->
-<!--					<artifactId>logback-core</artifactId>-->
-<!--				</exclusion>-->
-<!--				<exclusion>-->
-<!--					<groupId>ch.qos.logback</groupId>-->
-<!--					<artifactId>logback-classic</artifactId>-->
-<!--				</exclusion>-->
-<!--			</exclusions>-->
-<!--		</dependency>-->
-		<!-- https://mvnrepository.com/artifact/com.google.code.gson/gson -->
-		<dependency>
-			<groupId>com.google.code.gson</groupId>
-			<artifactId>gson</artifactId>
-		</dependency>
-
-		<dependency>
-			<groupId>org.projectlombok</groupId>
-			<artifactId>lombok</artifactId>
-			<version>${lombok.version}</version>
-			<scope>provided</scope>
-		</dependency>
-		<dependency>
-			<groupId>net.logstash.logback</groupId>
-			<artifactId>logstash-logback-encoder</artifactId>
-			<version>7.4</version>
-			<exclusions>
-				<exclusion>
-					<groupId>com.fasterxml.jackson.core</groupId>
-					<artifactId>jackson-databind</artifactId>
-				</exclusion>
-			</exclusions>
-		</dependency>
-
-		<!-- https://mvnrepository.com/artifact/org.apache.commons/commons-collections4 -->
-		<dependency>
-			<groupId>org.apache.commons</groupId>
-			<artifactId>commons-collections4</artifactId>
-			<version>4.4</version>
-		</dependency>
-
-		<!-- Junit Dependencies start -->
-		<dependency>
-			<groupId>junit</groupId>
-			<artifactId>junit</artifactId>
-			<scope>test</scope>
-		</dependency>
-		<dependency>
-			<groupId>org.mockito</groupId>
-			<artifactId>mockito-core</artifactId>
-			<version>5.8.0</version>
-			<scope>test</scope>
-		</dependency>
-		<dependency>
-			<groupId>org.powermock</groupId>
-			<artifactId>powermock-module-junit4</artifactId>
-			<version>2.0.9</version>
-			<scope>test</scope>
-			<exclusions>
-				<exclusion>
-					<groupId>org.objenesis</groupId>
-					<artifactId>objenesis</artifactId>
-				</exclusion>
-			</exclusions>
-		</dependency>
-		<dependency>
-			<groupId>org.hamcrest</groupId>
-			<artifactId>hamcrest-all</artifactId>
-			<version>1.3</version>
-			<scope>test</scope>
-		</dependency>
-		<dependency>
-			<groupId>org.springframework</groupId>
-			<artifactId>spring-test</artifactId>
-			<exclusions>
-				<exclusion>
-					<groupId>org.springframework</groupId>
-					<artifactId>spring-core</artifactId>
-				</exclusion>
-			</exclusions>
-		</dependency>
-		<dependency>
-			<groupId>org.springframework.boot</groupId>
-			<artifactId>spring-boot-test</artifactId>
-			<scope>test</scope>
-		</dependency>
-		<dependency>
-			<groupId>org.junit.jupiter</groupId>
-			<artifactId>junit-jupiter-api</artifactId>
-			<scope>test</scope>
-		</dependency>
-
-		<!-- Junit Dependencies end -->
-		<dependency>
-			<groupId>javax.annotation</groupId>
-			<artifactId>javax.annotation-api</artifactId>
-			<version>1.3.2</version>
-		</dependency>
-		
->>>>>>> 969117eb
     </dependencies>
   </dependencyManagement>
   <dependencies>
