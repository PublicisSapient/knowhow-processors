/*******************************************************************************
 * Copyright 2014 CapitalOne, LLC.
 * Further development Copyright 2022 Sapient Corporation.
 *
 * Licensed under the Apache License, Version 2.0 (the "License");
 * you may not use this file except in compliance with the License.
 * You may obtain a copy of the License at
 *
 *    http://www.apache.org/licenses/LICENSE-2.0
 *
 * Unless required by applicable law or agreed to in writing, software
 * distributed under the License is distributed on an "AS IS" BASIS,
 * WITHOUT WARRANTIES OR CONDITIONS OF ANY KIND, either express or implied.
 * See the License for the specific language governing permissions and
 * limitations under the License.
 *
 ******************************************************************************/
package com.publicissapient.kpidashboard.jira.listener;

import java.time.LocalDateTime;
import java.time.format.DateTimeFormatter;
import java.util.ArrayList;
import java.util.Collections;
import java.util.Comparator;
import java.util.List;
import java.util.Map;
import java.util.Optional;
import java.util.function.Function;
import java.util.stream.Collectors;

import org.apache.commons.collections4.CollectionUtils;
import org.springframework.batch.core.ItemWriteListener;
import org.springframework.batch.core.scope.context.StepContext;
import org.springframework.batch.core.scope.context.StepSynchronizationManager;
import org.springframework.batch.item.Chunk;
import org.springframework.beans.factory.annotation.Autowired;
import org.springframework.stereotype.Component;

import com.publicissapient.kpidashboard.common.constant.ProcessorConstants;
import com.publicissapient.kpidashboard.common.model.ProcessorExecutionTraceLog;
import com.publicissapient.kpidashboard.common.model.jira.JiraIssue;
import com.publicissapient.kpidashboard.common.repository.tracelog.ProcessorExecutionTraceLogRepository;
import com.publicissapient.kpidashboard.common.util.DateUtil;
import com.publicissapient.kpidashboard.jira.config.JiraProcessorConfig;
import com.publicissapient.kpidashboard.jira.constant.JiraConstants;
import com.publicissapient.kpidashboard.jira.model.CompositeResult;
import com.publicissapient.kpidashboard.jira.util.JiraProcessorUtil;

import lombok.extern.slf4j.Slf4j;

/**
 * @author pankumar8
 *
 */
@Component
@Slf4j
public class JiraIssueBoardWriterListener implements ItemWriteListener<CompositeResult> {
	public static final String PROG_TRACE_LOG = "progTraceLog";
	@Autowired
	private ProcessorExecutionTraceLogRepository processorExecutionTraceLogRepo;

	@Autowired
	JiraProcessorConfig jiraProcessorConfig;

	@Override
	public void beforeWrite(Chunk<? extends CompositeResult> compositeResult) {
		// in future we can use this method to do something before saving data in db
	}

	/*
	 * (non-Javadoc)
	 * 
	 * @see
	 * org.springframework.batch.core.ItemWriteListener#afterWrite(java.util.List)
	 */
	@Override
	public void afterWrite(Chunk<? extends CompositeResult> compositeResults) {

		log.info("Write listner called for scrum board project and saving status in Processor execution Trace log");

		List<ProcessorExecutionTraceLog> processorExecutionToSave = new ArrayList<>();
		List<JiraIssue> jiraIssues = compositeResults.getItems().stream().map(CompositeResult::getJiraIssue).toList();

		Map<String, Map<String, List<JiraIssue>>> projectBoardWiseIssues = jiraIssues.stream()
				.filter(issue -> !issue.getTypeName().equalsIgnoreCase(JiraConstants.EPIC)).collect(Collectors
						.groupingBy(JiraIssue::getBasicProjectConfigId, Collectors.groupingBy(JiraIssue::getBoardId)));
		// getting step context
		StepContext stepContext = StepSynchronizationManager.getContext();
		for (Map.Entry<String, Map<String, List<JiraIssue>>> entry : projectBoardWiseIssues.entrySet()) {
			String basicProjectConfigId = entry.getKey();
			Map<String, List<JiraIssue>> boardWiseIssues = entry.getValue();
			List<ProcessorExecutionTraceLog> procTraceLogList = processorExecutionTraceLogRepo
					.findByProcessorNameAndBasicProjectConfigIdIn(ProcessorConstants.JIRA,
							Collections.singletonList(basicProjectConfigId));
			Map<String, ProcessorExecutionTraceLog> boardWiseTraceLogMap = procTraceLogList.stream()
					.collect(Collectors.toMap(
							traceLog -> Optional.ofNullable(traceLog.getBoardId()).orElse(PROG_TRACE_LOG),
							Function.identity()));
			ProcessorExecutionTraceLog progressStatsTraceLog = boardWiseTraceLogMap.getOrDefault(PROG_TRACE_LOG, new ProcessorExecutionTraceLog());
			for (Map.Entry<String, List<JiraIssue>> boardData : boardWiseIssues.entrySet()) {
				String boardId = boardData.getKey();
				JiraIssue firstIssue = boardData
						.getValue().stream().sorted(
								Comparator
										.comparing(
												(JiraIssue jiraIssue) -> LocalDateTime.parse(jiraIssue.getChangeDate(),
														DateTimeFormatter.ofPattern(
																JiraConstants.JIRA_ISSUE_CHANGE_DATE_FORMAT)))
										.reversed())
						.findFirst().orElse(null);
				if (firstIssue != null) {
					ProcessorExecutionTraceLog processorExecutionTraceLog;
					if (boardWiseTraceLogMap.containsKey(boardId)) {
						processorExecutionTraceLog = boardWiseTraceLogMap.get(boardId);
					} else {
<<<<<<< HEAD
						ProcessorExecutionTraceLog processorExecutionTraceLog = new ProcessorExecutionTraceLog();
						processorExecutionTraceLog.setFirstRunDate(DateUtil.dateTimeFormatter(
								LocalDateTime.now().minusMonths(jiraProcessorConfig.getPrevMonthCountToFetchData()).minusDays(jiraProcessorConfig.getDaysToReduce()),
								JiraConstants.QUERYDATEFORMAT));
						setTraceLog(processorExecutionTraceLog, basicProjectConfigId, boardId,
								firstIssue.getChangeDate(), processorExecutionToSave);
=======
						processorExecutionTraceLog = new ProcessorExecutionTraceLog();
>>>>>>> 6efb1ad9
					}
					setTraceLog(processorExecutionTraceLog, basicProjectConfigId, boardId, firstIssue.getChangeDate(),
							processorExecutionToSave);
					progressStatsTraceLog.setLastSuccessfulRun(DateUtil.dateTimeConverter(firstIssue.getChangeDate(),
							JiraConstants.JIRA_ISSUE_CHANGE_DATE_FORMAT, DateUtil.DATE_TIME_FORMAT));
				}
			}
			Optional.ofNullable(JiraProcessorUtil.saveChunkProgressInTrace(progressStatsTraceLog, stepContext))
					.ifPresent(processorExecutionToSave::add);
		}
		if (CollectionUtils.isNotEmpty(processorExecutionToSave)) {
			processorExecutionTraceLogRepo.saveAll(processorExecutionToSave);
		}
	}

	private void setTraceLog(ProcessorExecutionTraceLog processorExecutionTraceLog, String basicProjectConfigId,
			String boardId, String changeDate, List<ProcessorExecutionTraceLog> processorExecutionToSave) {
		processorExecutionTraceLog.setBasicProjectConfigId(basicProjectConfigId);
		processorExecutionTraceLog.setBoardId(boardId);
		processorExecutionTraceLog.setLastSuccessfulRun(DateUtil.dateTimeConverter(changeDate,
				JiraConstants.JIRA_ISSUE_CHANGE_DATE_FORMAT, DateUtil.DATE_TIME_FORMAT));
		processorExecutionTraceLog.setProcessorName(JiraConstants.JIRA);
		processorExecutionToSave.add(processorExecutionTraceLog);
	}

	@Override
	public void onWriteError(Exception exception, Chunk<? extends CompositeResult> compositeResult) {
		log.error("Exception occured while writing jira Issue ", exception);
	}
}<|MERGE_RESOLUTION|>--- conflicted
+++ resolved
@@ -41,7 +41,6 @@
 import com.publicissapient.kpidashboard.common.model.jira.JiraIssue;
 import com.publicissapient.kpidashboard.common.repository.tracelog.ProcessorExecutionTraceLogRepository;
 import com.publicissapient.kpidashboard.common.util.DateUtil;
-import com.publicissapient.kpidashboard.jira.config.JiraProcessorConfig;
 import com.publicissapient.kpidashboard.jira.constant.JiraConstants;
 import com.publicissapient.kpidashboard.jira.model.CompositeResult;
 import com.publicissapient.kpidashboard.jira.util.JiraProcessorUtil;
@@ -79,7 +78,8 @@
 		log.info("Write listner called for scrum board project and saving status in Processor execution Trace log");
 
 		List<ProcessorExecutionTraceLog> processorExecutionToSave = new ArrayList<>();
-		List<JiraIssue> jiraIssues = compositeResults.getItems().stream().map(CompositeResult::getJiraIssue).toList();
+		List<JiraIssue> jiraIssues = compositeResults.getItems().stream().map(CompositeResult::getJiraIssue)
+				.toList();
 
 		Map<String, Map<String, List<JiraIssue>>> projectBoardWiseIssues = jiraIssues.stream()
 				.filter(issue -> !issue.getTypeName().equalsIgnoreCase(JiraConstants.EPIC)).collect(Collectors
@@ -102,10 +102,7 @@
 				JiraIssue firstIssue = boardData
 						.getValue().stream().sorted(
 								Comparator
-										.comparing(
-												(JiraIssue jiraIssue) -> LocalDateTime.parse(jiraIssue.getChangeDate(),
-														DateTimeFormatter.ofPattern(
-																JiraConstants.JIRA_ISSUE_CHANGE_DATE_FORMAT)))
+										.comparing((JiraIssue jiraIssue) -> LocalDateTime.parse(jiraIssue.getChangeDate(), DateTimeFormatter.ofPattern(JiraConstants.JIRA_ISSUE_CHANGE_DATE_FORMAT)))
 										.reversed())
 						.findFirst().orElse(null);
 				if (firstIssue != null) {
@@ -113,16 +110,10 @@
 					if (boardWiseTraceLogMap.containsKey(boardId)) {
 						processorExecutionTraceLog = boardWiseTraceLogMap.get(boardId);
 					} else {
-<<<<<<< HEAD
-						ProcessorExecutionTraceLog processorExecutionTraceLog = new ProcessorExecutionTraceLog();
+						processorExecutionTraceLog = new ProcessorExecutionTraceLog();
 						processorExecutionTraceLog.setFirstRunDate(DateUtil.dateTimeFormatter(
 								LocalDateTime.now().minusMonths(jiraProcessorConfig.getPrevMonthCountToFetchData()).minusDays(jiraProcessorConfig.getDaysToReduce()),
 								JiraConstants.QUERYDATEFORMAT));
-						setTraceLog(processorExecutionTraceLog, basicProjectConfigId, boardId,
-								firstIssue.getChangeDate(), processorExecutionToSave);
-=======
-						processorExecutionTraceLog = new ProcessorExecutionTraceLog();
->>>>>>> 6efb1ad9
 					}
 					setTraceLog(processorExecutionTraceLog, basicProjectConfigId, boardId, firstIssue.getChangeDate(),
 							processorExecutionToSave);
