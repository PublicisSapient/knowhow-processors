<!--~~~~~~~~~~~~~~~~~~~~~~~~~~~~~~~~~~~~~~~~~~~~~~~~~~~~~~~~~~~~~~~~~~~~~~~~~~~~
  Copyright 2014 CapitalOne, LLC.
  Further development Copyright 2022 Sapient Corporation.

  Licensed under the Apache License, Version 2.0 (the "License");
  you may not use this file except in compliance with the License.
  You may obtain a copy of the License at

     http://www.apache.org/licenses/LICENSE-2.0

  Unless required by applicable law or agreed to in writing, software
  distributed under the License is distributed on an "AS IS" BASIS,
  WITHOUT WARRANTIES OR CONDITIONS OF ANY KIND, either express or implied.
  See the License for the specific language governing permissions and
  limitations under the License.

  ~~~~~~~~~~~~~~~~~~~~~~~~~~~~~~~~~~~~~~~~~~~~~~~~~~~~~~~~~~~~~~~~~~~~~~~~~~~-->

<project xmlns="http://maven.apache.org/POM/4.0.0" xmlns:xsi="http://www.w3.org/2001/XMLSchema-instance" xsi:schemaLocation="http://maven.apache.org/POM/4.0.0 http://maven.apache.org/maven-v4_0_0.xsd">

  <modelVersion>4.0.0</modelVersion>
  <groupId>com.publicissapient.kpidashboard</groupId>
  <description>Github processor service</description>
  <packaging>jar</packaging>
  <artifactId>github-processor</artifactId>
  <version>10.0.0-SNAPSHOT</version>

  <parent>
    <groupId>org.springframework.boot</groupId>
    <artifactId>spring-boot-starter-parent</artifactId>
    <version>3.2.0</version>
    <relativePath/>
  </parent>

  <properties>
<<<<<<< HEAD
    <sonar.skip>true</sonar.skip>
    <java.version>17</java.version>
=======
    <java.version>1.8</java.version>
>>>>>>> 48722ae1
    <final.name>github-processor</final.name>
    <lombok.version>1.18.30</lombok.version>

  </properties>

  <build>
    <finalName>${final.name}</finalName>
    <plugins>
      <plugin>
        <groupId>org.springframework.boot</groupId>
        <artifactId>spring-boot-maven-plugin</artifactId>
        <version>${project.parent.version}</version>
        <executions>
          <execution>
            <id>repackage</id>
            <configuration>
              <classifier>exec</classifier>
            </configuration>
          </execution>
        </executions>
      </plugin>
      <plugin>
        <groupId>org.jacoco</groupId>
        <artifactId>jacoco-maven-plugin</artifactId>
        <version>0.8.8</version>
        <executions>
          <execution>
            <goals>
              <goal>prepare-agent</goal>
            </goals>
          </execution>
          <execution>
            <id>report</id>
            <phase>verify</phase>
            <goals>
              <goal>report</goal>
            </goals>
          </execution>
        </executions>
      </plugin>
      <plugin>
        <groupId>org.apache.maven.plugins</groupId>
        <artifactId>maven-javadoc-plugin</artifactId>
        <executions>
          <execution>
            <id>attach-javadocs</id>
            <goals>
              <goal>jar</goal>
            </goals>
          </execution>
        </executions>
      </plugin>
    </plugins>
    <testResources>
      <testResource>
        <directory>src/test/resources</directory>
      </testResource>
    </testResources>
  </build>

  <dependencies>

    <dependency>
      <groupId>com.publicissapient.kpidashboard</groupId>
      <artifactId>common</artifactId>
      <version>${project.version}</version>
      <exclusions>
        <exclusion>
          <groupId>ch.qos.logback</groupId>
          <artifactId>logback-core</artifactId>
        </exclusion>
        <exclusion>
          <groupId>ch.qos.logback</groupId>
          <artifactId>logback-classic</artifactId>
        </exclusion>
        <exclusion>
          <groupId>com.fasterxml.jackson.core</groupId>
          <artifactId>jackson-databind</artifactId>
        </exclusion>
      </exclusions>
    </dependency>
    <dependency>
      <groupId>ch.qos.logback</groupId>
      <artifactId>logback-core</artifactId>
      <version>1.4.14</version>
    </dependency>
    <dependency>
      <groupId>ch.qos.logback</groupId>
      <artifactId>logback-classic</artifactId>
      <version>1.4.14</version>
      <exclusions>
        <exclusion>
          <groupId>ch.qos.logback</groupId>
          <artifactId>logback-core</artifactId>
        </exclusion>
      </exclusions>
    </dependency>

    <dependency>
      <groupId>com.googlecode.json-simple</groupId>
      <artifactId>json-simple</artifactId>
      <version>1.1.1</version>
    </dependency>

    <dependency>
      <groupId>commons-codec</groupId>
      <artifactId>commons-codec</artifactId>
    </dependency>

    <dependency>
      <groupId>org.apache.commons</groupId>
      <artifactId>commons-lang3</artifactId>
    </dependency>

    <dependency>
      <groupId>org.apache.httpcomponents.client5</groupId>
      <artifactId>httpclient5</artifactId>
      <version>5.2.1</version>
    </dependency>

    <dependency>
      <groupId>org.springframework</groupId>
      <artifactId>spring-web</artifactId>
    </dependency>

    <dependency>
      <groupId>org.springframework.boot</groupId>
      <artifactId>spring-boot-configuration-processor</artifactId>
      <optional>true</optional>
    </dependency>

    <dependency>
      <groupId>org.projectlombok</groupId>
      <artifactId>lombok</artifactId>
      <version>${lombok.version}</version>
      <scope>provided</scope>
    </dependency>
    <dependency>
      <groupId>net.logstash.logback</groupId>
      <artifactId>logstash-logback-encoder</artifactId>
      <version>7.4</version>
      <exclusions>
        <exclusion>
          <groupId>com.fasterxml.jackson.core</groupId>
          <artifactId>jackson-databind</artifactId>
        </exclusion>
      </exclusions>
    </dependency>

    <!-- Junit Dependencies start -->
    <dependency>
      <groupId>junit</groupId>
      <artifactId>junit</artifactId>
      <scope>test</scope>
    </dependency>
    <dependency>
      <groupId>org.mockito</groupId>
      <artifactId>mockito-core</artifactId>
      <version>4.0.0</version>
      <scope>test</scope>
    </dependency>
    <dependency>
      <groupId>org.powermock</groupId>
      <artifactId>powermock-module-junit4</artifactId>
      <version>2.0.9</version>
      <scope>test</scope>
      <exclusions>
        <exclusion>
          <groupId>org.objenesis</groupId>
          <artifactId>objenesis</artifactId>
        </exclusion>
      </exclusions>
    </dependency>
    <dependency>
      <groupId>com.fasterxml.jackson.core</groupId>
      <artifactId>jackson-databind</artifactId>
      <version>2.16.1</version>
    </dependency>
    <dependency>
      <groupId>org.hamcrest</groupId>
      <artifactId>hamcrest-all</artifactId>
      <version>1.3</version>
      <scope>test</scope>
    </dependency>
    <dependency>
      <groupId>org.springframework</groupId>
      <artifactId>spring-test</artifactId>
    </dependency>
    <dependency>
      <groupId>org.springframework.boot</groupId>
      <artifactId>spring-boot-test</artifactId>
      <scope>test</scope>
    </dependency>
    <dependency>
      <groupId>org.junit.jupiter</groupId>
      <artifactId>junit-jupiter-api</artifactId>
      <scope>test</scope>
    </dependency>
<!--    <dependency>-->
<!--      <groupId>org.springframework.boot</groupId>-->
<!--      <artifactId>spring-boot-starter-test</artifactId>-->
<!--      <scope>test</scope>-->
<!--      <exclusions>-->
<!--        <exclusion>-->
<!--          <groupId>org.junit.vintage</groupId>-->
<!--          <artifactId>junit-vintage-engine</artifactId>-->
<!--        </exclusion>-->
<!--      </exclusions>-->
<!--    </dependency>-->
<!--    <dependency>-->
<!--      <groupId>org.apache.commons</groupId>-->
<!--      <artifactId>commons-collections4</artifactId>-->
<!--      <version>4.0</version>-->
<!--    </dependency>-->
    

    <!-- Junit Dependencies end -->

  </dependencies>


  <scm>
    <tag>4.6.1</tag>
  </scm>
</project>
<|MERGE_RESOLUTION|>--- conflicted
+++ resolved
@@ -33,12 +33,8 @@
   </parent>
 
   <properties>
-<<<<<<< HEAD
     <sonar.skip>true</sonar.skip>
     <java.version>17</java.version>
-=======
-    <java.version>1.8</java.version>
->>>>>>> 48722ae1
     <final.name>github-processor</final.name>
     <lombok.version>1.18.30</lombok.version>
 
@@ -197,7 +193,6 @@
     <dependency>
       <groupId>org.mockito</groupId>
       <artifactId>mockito-core</artifactId>
-      <version>4.0.0</version>
       <scope>test</scope>
     </dependency>
     <dependency>
