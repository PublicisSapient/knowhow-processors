<?xml version="1.0" encoding="UTF-8"?>
<project xmlns="http://maven.apache.org/POM/4.0.0"
         xmlns:xsi="http://www.w3.org/2001/XMLSchema-instance"
         xsi:schemaLocation="http://maven.apache.org/POM/4.0.0 
         http://maven.apache.org/xsd/maven-4.0.0.xsd">
    <modelVersion>4.0.0</modelVersion>

    <parent>
        <groupId>org.springframework.boot</groupId>
        <artifactId>spring-boot-starter-parent</artifactId>
        <version>3.2.0</version>
        <relativePath/>
    </parent>

    <groupId>com.company</groupId>
    <artifactId>knowhow-scm-processor</artifactId>
    <version>1.0.0-SNAPSHOT</version>
    <packaging>jar</packaging>
    <name>SCM Processor</name>
    <description>Multi-platform Git metadata scanner and analyzer</description>

    <properties>
        <java.version>17</java.version>
        <maven.compiler.source>17</maven.compiler.source>
        <maven.compiler.target>17</maven.compiler.target>
        <project.build.sourceEncoding>UTF-8</project.build.sourceEncoding>
        <final.name>knowhow-scm-processor</final.name>
        <!-- Library versions -->
        <jgit.version>6.7.0.202309050840-r</jgit.version>
        <gitlab4j.version>5.5.0</gitlab4j.version>
        <github-api.version>1.317</github-api.version>
        <azure-devops.version>3.0.1</azure-devops.version>
        <mapstruct.version>1.5.5.Final</mapstruct.version>
        <lombok.version>1.18.30</lombok.version>
        <commons-lang3.version>3.13.0</commons-lang3.version>
        <commons-io.version>2.15.0</commons-io.version>
        <jackson.version>2.15.3</jackson.version>
        <springdoc.version>2.2.0</springdoc.version>
    </properties>

    <dependencies>
        <!-- Spring Boot Starters -->
        <dependency>
            <groupId>org.springframework.boot</groupId>
            <artifactId>spring-boot-starter-web</artifactId>
            <exclusions>
                <!-- Exclude Jersey from Spring Boot to avoid conflicts with our explicit Jersey 2.35 -->
                <exclusion>
                    <groupId>org.glassfish.jersey.core</groupId>
                    <artifactId>jersey-server</artifactId>
                </exclusion>
                <exclusion>
                    <groupId>org.glassfish.jersey.containers</groupId>
                    <artifactId>jersey-container-servlet-core</artifactId>
                </exclusion>
                <exclusion>
                    <groupId>org.glassfish.jersey.containers</groupId>
                    <artifactId>jersey-container-servlet</artifactId>
                </exclusion>
            </exclusions>
        </dependency>

        <dependency>
            <groupId>org.springframework.boot</groupId>
            <artifactId>spring-boot-starter-validation</artifactId>
        </dependency>

        <dependency>
            <groupId>org.springframework.boot</groupId>
            <artifactId>spring-boot-starter-actuator</artifactId>
        </dependency>

        <dependency>
            <groupId>org.springframework.boot</groupId>
            <artifactId>spring-boot-starter-cache</artifactId>
        </dependency>

        <!-- OpenAPI/Swagger Documentation -->
        <dependency>
            <groupId>org.springdoc</groupId>
            <artifactId>springdoc-openapi-starter-webmvc-ui</artifactId>
            <version>${springdoc.version}</version>
        </dependency>

        <!-- Git Libraries -->
        <dependency>
            <groupId>org.eclipse.jgit</groupId>
            <artifactId>org.eclipse.jgit</artifactId>
            <version>${jgit.version}</version>
        </dependency>

        <dependency>
            <groupId>org.eclipse.jgit</groupId>
            <artifactId>org.eclipse.jgit.ssh.jsch</artifactId>
            <version>${jgit.version}</version>
        </dependency>

        <!-- Platform API Clients -->
        <dependency>
            <groupId>org.kohsuke</groupId>
            <artifactId>github-api</artifactId>
            <version>${github-api.version}</version>
        </dependency>


        <dependency>
            <groupId>org.gitlab4j</groupId>
            <artifactId>gitlab4j-api</artifactId>
            <version>${gitlab4j.version}</version>
        </dependency>

        <dependency>
            <groupId>io.github.hkarthik7</groupId>
            <artifactId>azd</artifactId>
            <version>6.0.3</version>
        </dependency>

        <!-- JAX-RS API for GitLab4J 5.5.0 (uses javax namespace) -->
        <dependency>
            <groupId>javax.ws.rs</groupId>
            <artifactId>javax.ws.rs-api</artifactId>
            <version>2.1.1</version>
        </dependency>

        <!-- javax.annotation API for Jersey 2.x -->
        <dependency>
            <groupId>javax.annotation</groupId>
            <artifactId>javax.annotation-api</artifactId>
            <version>1.3.2</version>
        </dependency>

        <!-- Jersey 2.x dependencies for GitLab4J 5.5.0 (using compatible version) -->
        <dependency>
            <groupId>org.glassfish.jersey.core</groupId>
            <artifactId>jersey-client</artifactId>
            <version>2.35</version>
        </dependency>

        <dependency>
            <groupId>org.glassfish.jersey.core</groupId>
            <artifactId>jersey-common</artifactId>
            <version>2.35</version>
        </dependency>

        <dependency>
            <groupId>org.glassfish.jersey.inject</groupId>
            <artifactId>jersey-hk2</artifactId>
            <version>2.35</version>
        </dependency>

        <dependency>
            <groupId>org.glassfish.jersey.media</groupId>
            <artifactId>jersey-media-json-jackson</artifactId>
            <version>2.35</version>
        </dependency>

        <!-- Java Activation Framework (required for Jersey) -->
        <dependency>
            <groupId>javax.activation</groupId>
            <artifactId>activation</artifactId>
            <version>1.1.1</version>
        </dependency>

        <!-- Additional Jersey dependencies for better compatibility -->
        <dependency>
            <groupId>org.glassfish.jersey.ext</groupId>
            <artifactId>jersey-entity-filtering</artifactId>
            <version>2.35</version>
        </dependency>

        <!-- JAXB dependencies (required for Jackson JAXB module) -->
        <dependency>
            <groupId>javax.xml.bind</groupId>
            <artifactId>jaxb-api</artifactId>
            <version>2.3.1</version>
        </dependency>

        <dependency>
            <groupId>org.glassfish.jaxb</groupId>
            <artifactId>jaxb-runtime</artifactId>
            <version>2.3.8</version>
        </dependency>

        <dependency>
            <groupId>org.glassfish.jaxb</groupId>
            <artifactId>jaxb-core</artifactId>
            <version>2.3.0.1</version>
        </dependency>

        <!-- Mapping and Utilities -->
        <dependency>
            <groupId>org.mapstruct</groupId>
            <artifactId>mapstruct</artifactId>
            <version>${mapstruct.version}</version>
        </dependency>

        <dependency>
            <groupId>org.projectlombok</groupId>
            <artifactId>lombok</artifactId>
            <version>${lombok.version}</version>
            <scope>provided</scope>
        </dependency>

        <dependency>
            <groupId>org.apache.commons</groupId>
            <artifactId>commons-lang3</artifactId>
            <version>${commons-lang3.version}</version>
        </dependency>

        <dependency>
            <groupId>commons-io</groupId>
            <artifactId>commons-io</artifactId>
            <version>${commons-io.version}</version>
        </dependency>

        <!-- JSON Processing -->
        <dependency>
            <groupId>com.fasterxml.jackson.core</groupId>
            <artifactId>jackson-databind</artifactId>
            <version>${jackson.version}</version>
        </dependency>

        <dependency>
            <groupId>com.fasterxml.jackson.datatype</groupId>
            <artifactId>jackson-datatype-jsr310</artifactId>
            <version>${jackson.version}</version>
        </dependency>

        <!-- HTTP Client -->
        <dependency>
            <groupId>org.springframework.boot</groupId>
            <artifactId>spring-boot-starter-webflux</artifactId>
        </dependency>

        <!-- Testing -->
        <dependency>
            <groupId>org.springframework.boot</groupId>
            <artifactId>spring-boot-starter-test</artifactId>
            <scope>test</scope>
        </dependency>

        <dependency>
            <groupId>de.flapdoodle.embed</groupId>
            <artifactId>de.flapdoodle.embed.mongo</artifactId>
            <version>4.9.2</version>
            <scope>test</scope>
        </dependency>

        <dependency>
            <groupId>org.testcontainers</groupId>
            <artifactId>mongodb</artifactId>
            <scope>test</scope>
        </dependency>

        <dependency>
            <groupId>org.testcontainers</groupId>
            <artifactId>junit-jupiter</artifactId>
            <scope>test</scope>
        </dependency>
        <dependency>
            <groupId>com.publicissapient.kpidashboard</groupId>
            <artifactId>common</artifactId>
            <version>13.4.0-SNAPSHOT</version>
            <exclusions>
                <exclusion>
                    <groupId>ch.qos.logback</groupId>
                    <artifactId>logback-core</artifactId>
                </exclusion>
                <exclusion>
                    <groupId>ch.qos.logback</groupId>
                    <artifactId>logback-classic</artifactId>
                </exclusion>
                <exclusion>
                    <groupId>com.fasterxml.jackson.core</groupId>
                    <artifactId>jackson-databind</artifactId>
                </exclusion>
                <exclusion>
                    <groupId>org.springframework</groupId>
                    <artifactId>spring-core</artifactId>
                </exclusion>
            </exclusions>
        </dependency>
        <dependency>
            <groupId>org.springframework.boot</groupId>
            <artifactId>spring-boot</artifactId>
        </dependency>
    </dependencies>

    <build>
<<<<<<< HEAD
        <finalName>${final.name}</finalName>
=======
        <finalName>knowhow-scm-processor</finalName>
>>>>>>> 9575ffb7
        <plugins>
            <plugin>
                <groupId>org.springframework.boot</groupId>
                <artifactId>spring-boot-maven-plugin</artifactId>
                <version>${project.parent.version}</version>
                <executions>
                    <execution>
                        <id>repackage</id>
                        <configuration>
                            <classifier>exec</classifier>
                        </configuration>
                    </execution>
                </executions>
                <configuration>
                    <mainClass>com.publicissapient.knowhow.processor.scm.ScmApplication</mainClass>
                    <excludes>
                        <exclude>
                            <groupId>org.projectlombok</groupId>
                            <artifactId>lombok</artifactId>
                        </exclude>
                    </excludes>
                </configuration>
            </plugin>
            
            <plugin>
                <groupId>org.apache.maven.plugins</groupId>
                <artifactId>maven-compiler-plugin</artifactId>
                <version>3.11.0</version>
                <configuration>
                    <source>17</source>
                    <target>17</target>
                    <annotationProcessorPaths>
                        <path>
                            <groupId>org.mapstruct</groupId>
                            <artifactId>mapstruct-processor</artifactId>
                            <version>${mapstruct.version}</version>
                        </path>
                        <path>
                            <groupId>org.projectlombok</groupId>
                            <artifactId>lombok</artifactId>
                            <version>${lombok.version}</version>
                        </path>
                        <path>
                            <groupId>org.projectlombok</groupId>
                            <artifactId>lombok-mapstruct-binding</artifactId>
                            <version>0.2.0</version>
                        </path>
                    </annotationProcessorPaths>
                </configuration>
            </plugin>

            <plugin>
                <groupId>org.jacoco</groupId>
                <artifactId>jacoco-maven-plugin</artifactId>
                <version>0.8.10</version>
                <executions>
                    <execution>
                        <goals>
                            <goal>prepare-agent</goal>
                        </goals>
                    </execution>
                    <execution>
                        <id>report</id>
                        <phase>test</phase>
                        <goals>
                            <goal>report</goal>
                        </goals>
                    </execution>
                </executions>
            </plugin>
        </plugins>
    </build>
</project><|MERGE_RESOLUTION|>--- conflicted
+++ resolved
@@ -287,11 +287,7 @@
     </dependencies>
 
     <build>
-<<<<<<< HEAD
         <finalName>${final.name}</finalName>
-=======
-        <finalName>knowhow-scm-processor</finalName>
->>>>>>> 9575ffb7
         <plugins>
             <plugin>
                 <groupId>org.springframework.boot</groupId>
