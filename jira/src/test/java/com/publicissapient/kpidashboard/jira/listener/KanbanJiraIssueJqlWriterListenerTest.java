/*******************************************************************************
 * Copyright 2014 CapitalOne, LLC.
 * Further development Copyright 2022 Sapient Corporation.
 *
 * Licensed under the Apache License, Version 2.0 (the "License");
 * you may not use this file except in compliance with the License.
 * You may obtain a copy of the License at
 *
 *    http://www.apache.org/licenses/LICENSE-2.0
 *
 * Unless required by applicable law or agreed to in writing, software
 * distributed under the License is distributed on an "AS IS" BASIS,
 * WITHOUT WARRANTIES OR CONDITIONS OF ANY KIND, either express or implied.
 * See the License for the specific language governing permissions and
 * limitations under the License.
 *
 ******************************************************************************/


package com.publicissapient.kpidashboard.jira.listener;

import static org.mockito.ArgumentMatchers.anyList;
import static org.mockito.ArgumentMatchers.eq;
import static org.mockito.Mockito.times;
import static org.mockito.Mockito.verify;
import static org.powermock.api.mockito.PowerMockito.when;
import static org.springframework.test.util.AssertionErrors.assertTrue;
import static org.testng.AssertJUnit.assertEquals;

import java.util.ArrayList;
import java.util.Collections;
import java.util.List;

import org.junit.Before;
import org.junit.Test;
import org.junit.runner.RunWith;
import org.mockito.InjectMocks;
import org.mockito.Mock;
import org.mockito.MockitoAnnotations;
import org.mockito.junit.MockitoJUnitRunner;
import org.springframework.batch.item.Chunk;

import com.publicissapient.kpidashboard.common.model.ProcessorExecutionTraceLog;
import com.publicissapient.kpidashboard.common.model.jira.KanbanJiraIssue;
import com.publicissapient.kpidashboard.common.repository.tracelog.ProcessorExecutionTraceLogRepository;
import com.publicissapient.kpidashboard.jira.constant.JiraConstants;
import com.publicissapient.kpidashboard.jira.model.CompositeResult;

@RunWith(MockitoJUnitRunner.class)
public class KanbanJiraIssueJqlWriterListenerTest {
    @Mock
    private ProcessorExecutionTraceLogRepository processorExecutionTraceLogRepo;

    @InjectMocks
    private KanbanJiraIssueJqlWriterListener listener;

    Chunk<CompositeResult> compositeResults = new Chunk<>();

    @Before
    public void setUp() {
        MockitoAnnotations.openMocks(this);
        // Create a KanbanJiraIssue for testing
        KanbanJiraIssue kanbanJiraIssue = new KanbanJiraIssue();
        kanbanJiraIssue.setBasicProjectConfigId("testProjectId");
        kanbanJiraIssue.setChangeDate("2022-01-01T12:34:56"); // Change date in the required format
        CompositeResult compositeResult = new CompositeResult();
        compositeResult.setKanbanJiraIssue(kanbanJiraIssue);
        compositeResults.add(compositeResult);
    }

    @Test
    public void testAfterWrite() {
        // Mock the repository's behavior
<<<<<<< HEAD
        when(processorExecutionTraceLogRepo.findByProcessorNameAndBasicProjectConfigIdIn(
                eq(JiraConstants.JIRA), anyList()))
                .thenReturn(Collections.emptyList()); // For the case where trace log is not present
=======
        when(processorExecutionTraceLogRepo.findByProcessorNameAndBasicProjectConfigIdAndProgressStatsFalse(
                eq(JiraConstants.JIRA), eq("testProjectId")))
                .thenReturn(Optional.empty()); // For the case where trace log is not present
>>>>>>> 87bb541d

        // Act
        listener.afterWrite(compositeResults);

        // Verify
        verify(processorExecutionTraceLogRepo, times(1)).saveAll(anyList());

        // Assert
        List<ProcessorExecutionTraceLog> savedLogs = new ArrayList<>();

        // Additional assertions based on the requirements of your application
        assertEquals(0, savedLogs.size());
    }

    @Test
    public void testOnWriteError_LogsError() {
        Chunk<CompositeResult> compositeResults = new Chunk<>();

        // Arrange
        Exception testException = new RuntimeException("Test exception");
        // Act
        listener.onWriteError(testException, compositeResults);
        assertTrue("", true);
    }

    @Test
    public void testAfterWriteWithEmptyValue() {
        listener.afterWrite(new Chunk<>());
    }

    @Test
    public void testAfterWriteWithTraceLog() {
        ProcessorExecutionTraceLog processorExecutionTraceLog=new ProcessorExecutionTraceLog();
        processorExecutionTraceLog.setBasicProjectConfigId("abc");
        processorExecutionTraceLog.setBoardId("abc");
        processorExecutionTraceLog.setProcessorName(JiraConstants.JIRA);
<<<<<<< HEAD
        when(processorExecutionTraceLogRepo.findByProcessorNameAndBasicProjectConfigIdIn(
                eq(JiraConstants.JIRA), anyList()))
                .thenReturn(List.of(processorExecutionTraceLog));
=======
        when(processorExecutionTraceLogRepo.findByProcessorNameAndBasicProjectConfigIdAndProgressStatsFalse(
                eq(JiraConstants.JIRA), eq("testProjectId")))
                .thenReturn(Optional.of(processorExecutionTraceLog));
>>>>>>> 87bb541d
        listener.afterWrite(compositeResults);
    }
    @Test
    public void testAfterWriteWithTraceLogStatusTrue() {
        ProcessorExecutionTraceLog processorExecutionTraceLog=new ProcessorExecutionTraceLog();
        processorExecutionTraceLog.setBasicProjectConfigId("abc");
        processorExecutionTraceLog.setBoardId("abc");
        processorExecutionTraceLog.setProcessorName(JiraConstants.JIRA);
        processorExecutionTraceLog.setProgressStats(true);
        when(processorExecutionTraceLogRepo.findByProcessorNameAndBasicProjectConfigIdIn(
                eq(JiraConstants.JIRA), anyList()))
                .thenReturn(List.of(processorExecutionTraceLog));
        listener.afterWrite(compositeResults);
    }

}<|MERGE_RESOLUTION|>--- conflicted
+++ resolved
@@ -71,15 +71,9 @@
     @Test
     public void testAfterWrite() {
         // Mock the repository's behavior
-<<<<<<< HEAD
         when(processorExecutionTraceLogRepo.findByProcessorNameAndBasicProjectConfigIdIn(
                 eq(JiraConstants.JIRA), anyList()))
                 .thenReturn(Collections.emptyList()); // For the case where trace log is not present
-=======
-        when(processorExecutionTraceLogRepo.findByProcessorNameAndBasicProjectConfigIdAndProgressStatsFalse(
-                eq(JiraConstants.JIRA), eq("testProjectId")))
-                .thenReturn(Optional.empty()); // For the case where trace log is not present
->>>>>>> 87bb541d
 
         // Act
         listener.afterWrite(compositeResults);
@@ -116,15 +110,9 @@
         processorExecutionTraceLog.setBasicProjectConfigId("abc");
         processorExecutionTraceLog.setBoardId("abc");
         processorExecutionTraceLog.setProcessorName(JiraConstants.JIRA);
-<<<<<<< HEAD
         when(processorExecutionTraceLogRepo.findByProcessorNameAndBasicProjectConfigIdIn(
                 eq(JiraConstants.JIRA), anyList()))
                 .thenReturn(List.of(processorExecutionTraceLog));
-=======
-        when(processorExecutionTraceLogRepo.findByProcessorNameAndBasicProjectConfigIdAndProgressStatsFalse(
-                eq(JiraConstants.JIRA), eq("testProjectId")))
-                .thenReturn(Optional.of(processorExecutionTraceLog));
->>>>>>> 87bb541d
         listener.afterWrite(compositeResults);
     }
     @Test
@@ -139,5 +127,4 @@
                 .thenReturn(List.of(processorExecutionTraceLog));
         listener.afterWrite(compositeResults);
     }
-
 }