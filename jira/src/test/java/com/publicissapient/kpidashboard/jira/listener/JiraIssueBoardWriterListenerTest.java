--- conflicted
+++ resolved
@@ -1,21 +1,5 @@
 package com.publicissapient.kpidashboard.jira.listener;
 
-<<<<<<< HEAD
-import com.publicissapient.kpidashboard.common.constant.ProcessorConstants;
-import com.publicissapient.kpidashboard.common.model.ProcessorExecutionTraceLog;
-import com.publicissapient.kpidashboard.common.model.application.AccountHierarchy;
-import com.publicissapient.kpidashboard.common.model.jira.AssigneeDetails;
-import com.publicissapient.kpidashboard.common.model.jira.JiraIssue;
-import com.publicissapient.kpidashboard.common.model.jira.JiraIssueCustomHistory;
-import com.publicissapient.kpidashboard.common.model.jira.SprintDetails;
-import com.publicissapient.kpidashboard.common.repository.tracelog.ProcessorExecutionTraceLogRepository;
-import com.publicissapient.kpidashboard.jira.constant.JiraConstants;
-import com.publicissapient.kpidashboard.jira.model.CompositeResult;
-import org.bson.types.ObjectId;
-import org.junit.Before;
-import org.junit.Test;
-import org.junit.jupiter.api.BeforeEach;
-=======
 import static org.mockito.Mockito.anyList;
 import static org.mockito.Mockito.anyString;
 import static org.mockito.Mockito.eq;
@@ -32,117 +16,21 @@
 
 import org.junit.Before;
 import org.junit.Test;
->>>>>>> 28091dfb
 import org.junit.runner.RunWith;
 import org.mockito.InjectMocks;
 import org.mockito.Mock;
 import org.mockito.MockitoAnnotations;
 import org.mockito.junit.MockitoJUnitRunner;
 
-<<<<<<< HEAD
-import java.time.LocalDateTime;
-import java.time.format.DateTimeFormatter;
-import java.util.ArrayList;
-import java.util.Arrays;
-import java.util.HashMap;
-import java.util.HashSet;
-import java.util.List;
-import java.util.Map;
-import java.util.Optional;
-import java.util.Set;
-import java.util.logging.Level;
-import java.util.logging.Logger;
-
-import static org.junit.jupiter.api.Assertions.assertDoesNotThrow;
-import static org.mockito.Mockito.*;
-import static org.testng.AssertJUnit.assertEquals;
-=======
 import com.publicissapient.kpidashboard.common.model.ProcessorExecutionTraceLog;
 import com.publicissapient.kpidashboard.common.model.jira.JiraIssue;
 import com.publicissapient.kpidashboard.common.repository.tracelog.ProcessorExecutionTraceLogRepository;
 import com.publicissapient.kpidashboard.jira.constant.JiraConstants;
 import com.publicissapient.kpidashboard.jira.model.CompositeResult;
->>>>>>> 28091dfb
 
 @RunWith(MockitoJUnitRunner.class)
 public class JiraIssueBoardWriterListenerTest {
 
-<<<<<<< HEAD
-    @Mock
-    private ProcessorExecutionTraceLogRepository processorExecutionTraceLogRepo;
-
-    @InjectMocks
-    private JiraIssueBoardWriterListener listener;
-
-    @Before
-    public void setUp() {
-        MockitoAnnotations.initMocks(this);
-    }
-
-    @Test
-    public void testAfterWrite() {
-        // Arrange
-        List<CompositeResult> compositeResults = new ArrayList<>();
-
-        // Create a JiraIssue for testing
-        JiraIssue jiraIssue = new JiraIssue();
-        jiraIssue.setBasicProjectConfigId("testProjectId");
-        jiraIssue.setBoardId("testBoardId");
-        jiraIssue.setTypeName("");
-        jiraIssue.setChangeDate("2022-01-01T12:34:56"); // Change date in the required format
-        CompositeResult compositeResult = new CompositeResult();
-        compositeResult.setJiraIssue(jiraIssue);
-        compositeResults.add(compositeResult);
-
-        // Mock the repository's behavior
-        when(processorExecutionTraceLogRepo.findByProcessorNameAndBasicProjectConfigIdAndBoardId(
-                eq(JiraConstants.JIRA), eq("testProjectId"), eq("testBoardId")))
-                .thenReturn(Optional.empty()); // For the case where trace log is not present
-
-        // Act
-        listener.afterWrite(compositeResults);
-
-        // Verify
-        verify(processorExecutionTraceLogRepo, times(1)).saveAll(anyList());
-
-        // Assert
-        List<ProcessorExecutionTraceLog> savedLogs = new ArrayList<>();
-
-        // Additional assertions based on the requirements of your application
-        assertEquals(0, savedLogs.size());
-
-    }
-
-
-    @Test
-    public void onWriteError_LogsError() {
-        // Arrange
-        Exception testException = new RuntimeException("Test exception");
-        List<CompositeResult> compositeResults = createSampleCompositeResults();
-
-        // Act
-        listener.onWriteError(testException, compositeResults);
-    }
-
-    private List<CompositeResult> createSampleCompositeResults() {
-        List<CompositeResult> compositeResults = new ArrayList<>();
-
-        JiraIssue jiraIssue1 = new JiraIssue();
-        jiraIssue1.setBasicProjectConfigId("Project1");
-        jiraIssue1.setBoardId("Board1");
-        jiraIssue1.setChangeDate(LocalDateTime.now().format(DateTimeFormatter.ISO_DATE_TIME));
-        jiraIssue1.setTypeName("Story");
-        jiraIssue1.setChangeDate("");
-
-        CompositeResult result1 = new CompositeResult();
-        result1.setJiraIssue(jiraIssue1);
-        compositeResults.add(result1);
-
-        // Add more sample data as needed
-
-        return compositeResults;
-    }
-=======
 	@Mock
 	private ProcessorExecutionTraceLogRepository processorExecutionTraceLogRepo;
 
@@ -216,7 +104,6 @@
 
 		return compositeResults;
 	}
->>>>>>> 28091dfb
 
 	@Test
 	public void afterWrite_ExistingLog_Success() {
@@ -234,8 +121,4 @@
 		verify(processorExecutionTraceLogRepo, times(1)).saveAll(anyList());
 	}
 
-<<<<<<< HEAD
-
-=======
->>>>>>> 28091dfb
 }