<!--~~~~~~~~~~~~~~~~~~~~~~~~~~~~~~~~~~~~~~~~~~~~~~~~~~~~~~~~~~~~~~~~~~~~~~~~~~~~
  Copyright 2014 CapitalOne, LLC.
  Further development Copyright 2022 Sapient Corporation.

  Licensed under the Apache License, Version 2.0 (the "License");
  you may not use this file except in compliance with the License.
  You may obtain a copy of the License at

     http://www.apache.org/licenses/LICENSE-2.0

  Unless required by applicable law or agreed to in writing, software
  distributed under the License is distributed on an "AS IS" BASIS,
  WITHOUT WARRANTIES OR CONDITIONS OF ANY KIND, either express or implied.
  See the License for the specific language governing permissions and
  limitations under the License.

  ~~~~~~~~~~~~~~~~~~~~~~~~~~~~~~~~~~~~~~~~~~~~~~~~~~~~~~~~~~~~~~~~~~~~~~~~~~~-->

<project xmlns="http://maven.apache.org/POM/4.0.0" xmlns:xsi="http://www.w3.org/2001/XMLSchema-instance" xsi:schemaLocation="http://maven.apache.org/POM/4.0.0 http://maven.apache.org/maven-v4_0_0.xsd">

  <modelVersion>4.0.0</modelVersion>
  <groupId>com.publicissapient.kpidashboard</groupId>
  <description>Github processor service</description>
  <packaging>jar</packaging>
  <artifactId>github-processor</artifactId>
<<<<<<< HEAD
  <version>11.0.0-SNAPSHOT</version>
=======
  <version>9.1.0-SNAPSHOT</version>
>>>>>>> 80a6b822

  <parent>
    <groupId>org.springframework.boot</groupId>
    <artifactId>spring-boot-starter-parent</artifactId>
    <version>3.2.0</version>
    <relativePath />
  </parent>

  <properties>
    <java.version>17</java.version>
    <final.name>github-processor</final.name>
    <lombok.version>1.18.30</lombok.version>

  </properties>

  <build>
    <finalName>${final.name}</finalName>
    <plugins>
      <plugin>
        <groupId>org.springframework.boot</groupId>
        <artifactId>spring-boot-maven-plugin</artifactId>
        <version>${project.parent.version}</version>
        <executions>
          <execution>
            <id>repackage</id>
            <configuration>
              <classifier>exec</classifier>
            </configuration>
          </execution>
        </executions>
      </plugin>
      <plugin>
        <groupId>org.jacoco</groupId>
        <artifactId>jacoco-maven-plugin</artifactId>
        <version>0.8.11</version>
        <executions>
          <execution>
            <goals>
              <goal>prepare-agent</goal>
            </goals>
          </execution>
          <execution>
            <id>report</id>
            <phase>verify</phase>
            <goals>
              <goal>report</goal>
            </goals>
          </execution>
        </executions>
      </plugin>
      <plugin>
        <groupId>org.apache.maven.plugins</groupId>
        <artifactId>maven-javadoc-plugin</artifactId>
        <executions>
          <execution>
            <id>attach-javadocs</id>
            <goals>
              <goal>jar</goal>
            </goals>
          </execution>
        </executions>
      </plugin>
    </plugins>
    <testResources>
      <testResource>
        <directory>src/test/resources</directory>
      </testResource>
    </testResources>
  </build>

  <dependencyManagement>
    <dependencies>
      <dependency>
        <groupId>org.springframework</groupId>
        <artifactId>spring-web</artifactId>
        <version>6.1.5</version>
      </dependency>
      <dependency>
        <groupId>org.springframework.security</groupId>
        <artifactId>spring-security-core</artifactId>
        <version>6.2.3</version>
      </dependency>
    </dependencies>
  </dependencyManagement>

  <dependencies>

    <dependency>
      <groupId>com.publicissapient.kpidashboard</groupId>
      <artifactId>common</artifactId>
      <version>${project.version}</version>
      <exclusions>
        <exclusion>
          <groupId>ch.qos.logback</groupId>
          <artifactId>logback-core</artifactId>
        </exclusion>
        <exclusion>
          <groupId>ch.qos.logback</groupId>
          <artifactId>logback-classic</artifactId>
        </exclusion>
        <exclusion>
          <groupId>com.fasterxml.jackson.core</groupId>
          <artifactId>jackson-databind</artifactId>
        </exclusion>
        <exclusion>
          <groupId>org.springframework</groupId>
          <artifactId>spring-core</artifactId>
        </exclusion>
      </exclusions>
    </dependency>
    <dependency>
      <groupId>org.springframework</groupId>
      <artifactId>spring-core</artifactId>
      <version>6.1.3</version>
    </dependency>
    <dependency>
      <groupId>ch.qos.logback</groupId>
      <artifactId>logback-core</artifactId>
      <version>1.4.14</version>
    </dependency>
    <dependency>
      <groupId>ch.qos.logback</groupId>
      <artifactId>logback-classic</artifactId>
      <version>1.4.14</version>
      <exclusions>
        <exclusion>
          <groupId>ch.qos.logback</groupId>
          <artifactId>logback-core</artifactId>
        </exclusion>
      </exclusions>
    </dependency>

    <dependency>
      <groupId>com.googlecode.json-simple</groupId>
      <artifactId>json-simple</artifactId>
      <version>1.1.1</version>
    </dependency>

    <dependency>
      <groupId>commons-codec</groupId>
      <artifactId>commons-codec</artifactId>
    </dependency>

    <dependency>
      <groupId>org.apache.commons</groupId>
      <artifactId>commons-lang3</artifactId>
    </dependency>

    <dependency>
      <groupId>org.apache.httpcomponents.client5</groupId>
      <artifactId>httpclient5</artifactId>
      <version>5.2.1</version>
    </dependency>

    <dependency>
      <groupId>org.springframework.boot</groupId>
      <artifactId>spring-boot-configuration-processor</artifactId>
      <optional>true</optional>
    </dependency>

    <dependency>
      <groupId>org.projectlombok</groupId>
      <artifactId>lombok</artifactId>
      <version>${lombok.version}</version>
      <scope>provided</scope>
    </dependency>
    <dependency>
      <groupId>net.logstash.logback</groupId>
      <artifactId>logstash-logback-encoder</artifactId>
      <version>7.4</version>
      <exclusions>
        <exclusion>
          <groupId>com.fasterxml.jackson.core</groupId>
          <artifactId>jackson-databind</artifactId>
        </exclusion>
      </exclusions>
    </dependency>

    <!-- Junit Dependencies start -->
    <dependency>
      <groupId>junit</groupId>
      <artifactId>junit</artifactId>
      <scope>test</scope>
    </dependency>
    <dependency>
      <groupId>org.mockito</groupId>
      <artifactId>mockito-core</artifactId>
      <version>5.8.0</version>
      <scope>test</scope>
    </dependency>
    <dependency>
      <groupId>org.powermock</groupId>
      <artifactId>powermock-module-junit4</artifactId>
      <version>2.0.9</version>
      <scope>test</scope>
      <exclusions>
        <exclusion>
          <groupId>org.objenesis</groupId>
          <artifactId>objenesis</artifactId>
        </exclusion>
      </exclusions>
    </dependency>
    <dependency>
      <groupId>com.fasterxml.jackson.core</groupId>
      <artifactId>jackson-databind</artifactId>
      <version>2.16.1</version>
    </dependency>
    <dependency>
      <groupId>org.hamcrest</groupId>
      <artifactId>hamcrest-all</artifactId>
      <version>1.3</version>
      <scope>test</scope>
    </dependency>
    <dependency>
      <groupId>org.springframework</groupId>
      <artifactId>spring-test</artifactId>
      <exclusions>
        <exclusion>
          <groupId>org.springframework</groupId>
          <artifactId>spring-core</artifactId>
        </exclusion>
      </exclusions>
    </dependency>
    <dependency>
      <groupId>org.springframework.boot</groupId>
      <artifactId>spring-boot-test</artifactId>
      <scope>test</scope>
    </dependency>
    <dependency>
      <groupId>org.junit.jupiter</groupId>
      <artifactId>junit-jupiter-api</artifactId>
      <scope>test</scope>
    </dependency>
<!--    <dependency>-->
<!--      <groupId>org.springframework.boot</groupId>-->
<!--      <artifactId>spring-boot-starter-test</artifactId>-->
<!--      <scope>test</scope>-->
<!--      <exclusions>-->
<!--        <exclusion>-->
<!--          <groupId>org.junit.vintage</groupId>-->
<!--          <artifactId>junit-vintage-engine</artifactId>-->
<!--        </exclusion>-->
<!--      </exclusions>-->
<!--    </dependency>-->
<!--    <dependency>-->
<!--      <groupId>org.apache.commons</groupId>-->
<!--      <artifactId>commons-collections4</artifactId>-->
<!--      <version>4.0</version>-->
<!--    </dependency>-->
    

    <!-- Junit Dependencies end -->

  </dependencies>


  <scm>
    <tag>4.6.1</tag>
  </scm>
</project>
<|MERGE_RESOLUTION|>--- conflicted
+++ resolved
@@ -23,11 +23,7 @@
   <description>Github processor service</description>
   <packaging>jar</packaging>
   <artifactId>github-processor</artifactId>
-<<<<<<< HEAD
-  <version>11.0.0-SNAPSHOT</version>
-=======
   <version>9.1.0-SNAPSHOT</version>
->>>>>>> 80a6b822
 
   <parent>
     <groupId>org.springframework.boot</groupId>
