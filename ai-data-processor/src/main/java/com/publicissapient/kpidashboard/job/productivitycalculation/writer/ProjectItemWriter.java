--- conflicted
+++ resolved
@@ -36,11 +36,7 @@
 
 	@Override
 	public void write(@NonNull Chunk<? extends Productivity> chunk) {
-<<<<<<< HEAD
-		log.info("Received productivity chunk items for inserting into database with size: {}", chunk.size());
-=======
 		log.info("[productivity-calculation job] Received chunk items for inserting into database with size: {}", chunk.size());
->>>>>>> c0a4fa91
 		productivityCalculationService.saveAll((List<Productivity>) chunk.getItems());
 	}
 }