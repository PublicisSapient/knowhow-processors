--- conflicted
+++ resolved
@@ -16,11 +16,7 @@
 	<description>Azure Repo processor service</description>
 	<packaging>jar</packaging>
 	<artifactId>azurerepo-processor</artifactId>
-<<<<<<< HEAD
-	<version>8.3.2-SNAPSHOT</version>
-=======
 	<version>10.0.0-SNAPSHOT</version>
->>>>>>> 33447996
 
 	<parent>
 		<groupId>org.springframework.boot</groupId>
@@ -56,11 +52,7 @@
 			<plugin>
 				<groupId>org.jacoco</groupId>
 				<artifactId>jacoco-maven-plugin</artifactId>
-<<<<<<< HEAD
-				<version>0.8.11</version>
-=======
 				<version>0.8.8</version>
->>>>>>> 33447996
 				<executions>
 					<execution>
 						<goals>
