--- conflicted
+++ resolved
@@ -215,21 +215,12 @@
 
       - name: Checkout Helm charts repo
         if: ${{ github.event.inputs.processor == 'all' || github.event.inputs.processor == 'jira' || github.event.inputs.processor == 'devops' || github.event.inputs.processor == 'azureboard' || github.event.inputs.processor == 'azurepipelines' || github.event.inputs.processor == 'scm-processor' }}
-<<<<<<< HEAD
-        run: |
-          git clone ${{ secrets.SPEEDTOOLS_BITBUCKET_HELM_REPO }}
-
-      - name: Update jira Helm charts from Bitbucket
-        if: ${{ github.event.inputs.processor == 'all' || github.event.inputs.processor == 'jira' }}
-        run: |
-=======
         run: |
           git clone ${{ secrets.SPEEDTOOLS_BITBUCKET_HELM_REPO }}
 
       - name: Checkout jira Helm charts from Bitbucket
         if: ${{ github.event.inputs.processor == 'all' || github.event.inputs.processor == 'jira' }}
         run: |
->>>>>>> 9d4a8b5c
           cd build-configurations/KnowHOW-Deploy/knowhow-jira-processor
           # Update values.yaml image tag
           yq -i ".image.tag = \"${IMAGE_TAG}\"" $VALUES_FILE
@@ -238,13 +229,8 @@
           git add $VALUES_FILE
           git diff --cached --quiet || git commit -m "Update image tag values to ${IMAGE_TAG}"
           git push origin HEAD
-<<<<<<< HEAD
-      
-      - name: Update devops Helm charts from Bitbucket
-=======
 
       - name: Checkout devops Helm charts from Bitbucket
->>>>>>> 9d4a8b5c
         if: ${{ github.event.inputs.processor == 'all' || github.event.inputs.processor == 'devops' }}
         run: |
           cd build-configurations/KnowHOW-Deploy/devops-processor
@@ -256,7 +242,7 @@
           git diff --cached --quiet || git commit -m "Update image tag values to ${IMAGE_TAG}"
           git push origin HEAD
 
-      - name: Update azure board Helm charts from Bitbucket
+      - name: Checkout azure board Helm charts from Bitbucket
         if: ${{ github.event.inputs.processor == 'all' || github.event.inputs.processor == 'azureboard' }}
         run: |
           cd build-configurations/KnowHOW-Deploy/knowhow-azure-board-processor
@@ -268,7 +254,7 @@
           git diff --cached --quiet || git commit -m "Update image tag values to ${IMAGE_TAG}"
           git push origin HEAD
 
-      - name: Update azure Pipeline Helm charts from Bitbucket
+      - name: Checkout azure Pipeline Helm charts from Bitbucket
         if: ${{ github.event.inputs.processor == 'all' || github.event.inputs.processor == 'azurepipelines' }}
         run: |
           cd build-configurations/KnowHOW-Deploy/knowhow-azure-pipeline-repo
@@ -279,13 +265,8 @@
           git add $VALUES_FILE
           git diff --cached --quiet || git commit -m "Update image tag values to ${IMAGE_TAG}"
           git push origin HEAD
-<<<<<<< HEAD
-      
-      - name: Update scm Helm charts from Bitbucket
-=======
 
       - name: Checkout scm Helm charts from Bitbucket
->>>>>>> 9d4a8b5c
         if: ${{ github.event.inputs.processor == 'all' || github.event.inputs.processor == 'scm-processor' }}
         run: |
           cd build-configurations/KnowHOW-Deploy/knowhow-scm-processor
