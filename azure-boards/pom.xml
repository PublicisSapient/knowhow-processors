<?xml version="1.0" encoding="UTF-8"?>
<!--~~~~~~~~~~~~~~~~~~~~~~~~~~~~~~~~~~~~~~~~~~~~~~~~~~~~~~~~~~~~~~~~~~~~~~~~~~~~
  Copyright 2014 CapitalOne, LLC.
  Further development Copyright 2022 Sapient Corporation.

  Licensed under the Apache License, Version 2.0 (the "License");
  you may not use this file except in compliance with the License.
  You may obtain a copy of the License at

     http://www.apache.org/licenses/LICENSE-2.0

  Unless required by applicable law or agreed to in writing, software
  distributed under the License is distributed on an "AS IS" BASIS,
  WITHOUT WARRANTIES OR CONDITIONS OF ANY KIND, either express or implied.
  See the License for the specific language governing permissions and
  limitations under the License.

  ~~~~~~~~~~~~~~~~~~~~~~~~~~~~~~~~~~~~~~~~~~~~~~~~~~~~~~~~~~~~~~~~~~~~~~~~~~~-->

<project xmlns="http://maven.apache.org/POM/4.0.0" xmlns:xsi="http://www.w3.org/2001/XMLSchema-instance" xsi:schemaLocation="http://maven.apache.org/POM/4.0.0 https://maven.apache.org/xsd/maven-4.0.0.xsd">
	<modelVersion>4.0.0</modelVersion>
	<groupId>com.publicissapient.kpidashboard</groupId>
	<artifactId>azure-processor</artifactId>
	<description>Azure processor fetches data from Azure api</description>
<<<<<<< HEAD
	<version>8.3.2-SNAPSHOT</version>
=======
	<version>10.0.0-SNAPSHOT</version>
>>>>>>> 33447996

	<parent>
		<groupId>org.springframework.boot</groupId>
		<artifactId>spring-boot-starter-parent</artifactId>
		<version>3.2.0</version>
		<relativePath/>
	</parent>

	<properties>
		<java.version>17</java.version>
		<lombok.version>1.18.30</lombok.version>
		<final.name>azure-processor</final.name>
		<httpasyncclient.version>4.0-beta3-atlassian-1</httpasyncclient.version>
		<httpclient.version>4.2.1-atlassian-2</httpclient.version>
	</properties>

	<repositories>
		<repository>
			<id>atlassian-public</id>
			<url>https://packages.atlassian.com/maven/repository/public</url>
			<snapshots>
				<enabled>true</enabled>
				<updatePolicy>daily</updatePolicy>
				<checksumPolicy>warn</checksumPolicy>
			</snapshots>
			<releases>
				<enabled>true</enabled>
				<checksumPolicy>warn</checksumPolicy>
			</releases>
		</repository>
	</repositories>

	<dependencies>

		<dependency>
			<groupId>org.springframework</groupId>
			<artifactId>spring-web</artifactId>
		</dependency>

		<!-- Common dependency -->
		<dependency>
			<groupId>com.publicissapient.kpidashboard</groupId>
			<artifactId>common</artifactId>
			<version>${project.version}</version>
			<scope>compile</scope>
			<exclusions>
				<exclusion>
					<groupId>ch.qos.logback</groupId>
					<artifactId>logback-core</artifactId>
				</exclusion>
				<exclusion>
					<groupId>ch.qos.logback</groupId>
					<artifactId>logback-classic</artifactId>
				</exclusion>
				<exclusion>
					<groupId>com.fasterxml.jackson.core</groupId>
					<artifactId>jackson-databind</artifactId>
				</exclusion>
			</exclusions>
		</dependency>
		<dependency>
			<groupId>commons-lang</groupId>
			<artifactId>commons-lang</artifactId>
			<version>2.6</version>
		</dependency>

		<!-- Logging dependencies> -->
		<dependency>
			<groupId>ch.qos.logback</groupId>
			<artifactId>logback-core</artifactId>
			<version>1.4.14</version>
		</dependency>
		<dependency>
			<groupId>ch.qos.logback</groupId>
			<artifactId>logback-classic</artifactId>
			<version>1.4.14</version>
			<exclusions>
				<exclusion>
					<groupId>ch.qos.logback</groupId>
					<artifactId>logback-core</artifactId>
				</exclusion>
			</exclusions>
		</dependency>


		<dependency>
			<groupId>org.projectlombok</groupId>
			<artifactId>lombok</artifactId>
			<version>${lombok.version}</version>
			<scope>provided</scope>
		</dependency>

		<dependency>
			<groupId>com.atlassian.jira</groupId>
			<artifactId>jira-rest-java-client-core</artifactId>
			<version>3.0.0</version>
			<exclusions>
				<exclusion>
					<groupId>org.codehaus.jackson</groupId>
					<artifactId>jackson-mapper-asl</artifactId>
				</exclusion>
				<exclusion>
					<groupId>com.sun.jersey</groupId>
					<artifactId>jersey-core</artifactId>
				</exclusion>
				<exclusion>
					<groupId>com.atlassian.httpclient</groupId>
					<artifactId>atlassian-httpclient-apache-httpcomponents</artifactId>
				</exclusion>
				<exclusion>
					<groupId>com.atlassian.util.concurrent</groupId>
					<artifactId>atlassian-util-concurrent</artifactId>
				</exclusion>
				<exclusion>
					<groupId>com.google.guava</groupId>
					<artifactId>guava</artifactId>
				</exclusion>
				<exclusion>
					<groupId>commons-logging</groupId>
					<artifactId>commons-logging</artifactId>
				</exclusion>
				<exclusion>
					<groupId>joda-time</groupId>
					<artifactId>joda-time</artifactId>
				</exclusion>
				<exclusion>
					<groupId>org.codehaus.jettison</groupId>
					<artifactId>jettison</artifactId>
				</exclusion>
				<exclusion>
					<groupId>org.apache.httpcomponents</groupId>
					<artifactId>httpmime</artifactId>
				</exclusion>
			</exclusions>
		</dependency>

		<dependency>
			<groupId>org.codehaus.jettison</groupId>
			<artifactId>jettison</artifactId>
			<version>1.5.4</version>
		</dependency>

		<dependency>
			<groupId>org.apache.httpcomponents</groupId>
			<artifactId>httpclient</artifactId>
			<version>4.5.14</version>
			<exclusions>
				<exclusion>
					<groupId>commons-logging</groupId>
					<artifactId>commons-logging</artifactId>
				</exclusion>
			</exclusions>
		</dependency>

		<dependency>
			<groupId>com.atlassian.util.concurrent</groupId>
			<artifactId>atlassian-util-concurrent</artifactId>
			<version>2.4.0-M9</version>
		</dependency>

		<dependency>
			<groupId>commons-codec</groupId>
			<artifactId>commons-codec</artifactId>
		</dependency>

		<dependency>
			<groupId>org.apache.commons</groupId>
			<artifactId>commons-lang3</artifactId>
		</dependency>
		<dependency>
			<groupId>org.apache.httpcomponents.client5</groupId>
			<artifactId>httpclient5</artifactId>
			<version>5.2.1</version>
		</dependency>
		<dependency>
			<groupId>org.apache.commons</groupId>
			<artifactId>commons-collections4</artifactId>
			<version>4.4</version>
		</dependency>
		<dependency>
			<groupId>net.oauth.core</groupId>
			<artifactId>oauth-httpclient4</artifactId>
			<version>20090913</version>
			<exclusions>
				<exclusion>
					<groupId>org.apache.httpcomponents</groupId>
					<artifactId>httpclient</artifactId>
				</exclusion>
			</exclusions>
		</dependency>
		<dependency>
			<groupId>org.htmlunit</groupId>
			<artifactId>htmlunit</artifactId>
			<version>3.9.0</version>
		</dependency>

		<dependency>
			<groupId>commons-io</groupId>
			<artifactId>commons-io</artifactId>
			<version>2.15.1</version>
		</dependency>
		<dependency>
			<groupId>org.mockito</groupId>
			<artifactId>mockito-core</artifactId>
			<version>4.0.0</version>
			<scope>test</scope>
		</dependency>
		<!-- Junit Dependencies start -->
		<dependency>
			<groupId>org.powermock</groupId>
			<artifactId>powermock-api-mockito2</artifactId>
			<version>2.0.9</version>
			<scope>test</scope>
			<exclusions>
				<exclusion>
					<groupId>org.mockito</groupId>
					<artifactId>mockito-core</artifactId>
				</exclusion>
				<exclusion>
					<groupId>org.objenesis</groupId>
					<artifactId>objenesis</artifactId>
				</exclusion>
			</exclusions>
		</dependency>
		<dependency>
			<groupId>org.powermock</groupId>
			<artifactId>powermock-module-junit4</artifactId>
			<version>2.0.9</version>
			<scope>test</scope>
		</dependency>
		<dependency>
			<groupId>org.hamcrest</groupId>
			<artifactId>hamcrest-all</artifactId>
			<version>1.3</version>
			<scope>test</scope>
		</dependency>

		<dependency>
			<groupId>org.springframework</groupId>
			<artifactId>spring-test</artifactId>
		</dependency>
		<dependency>
			<groupId>org.springframework.boot</groupId>
			<artifactId>spring-boot-test</artifactId>
			<scope>test</scope>
		</dependency>
		<dependency>
			<groupId>org.junit.jupiter</groupId>
			<artifactId>junit-jupiter-api</artifactId>
			<scope>test</scope>
		</dependency>
<<<<<<< HEAD
		<dependency>
			<groupId>org.springframework.boot</groupId>
			<artifactId>spring-boot-starter-test</artifactId>
			<scope>test</scope>
			<exclusions>
				<exclusion>
					<groupId>org.junit.vintage</groupId>
					<artifactId>junit-vintage-engine</artifactId>
				</exclusion>
			</exclusions>
		</dependency>
=======

>>>>>>> 33447996
		<dependency>
			<groupId>junit</groupId>
			<artifactId>junit</artifactId>
			<scope>test</scope>
		</dependency>

		<!-- Junit Dependencies end -->


		<dependency>
			<groupId>net.logstash.logback</groupId>
			<artifactId>logstash-logback-encoder</artifactId>
			<version>7.4</version>
			<exclusions>
				<exclusion>
					<groupId>com.fasterxml.jackson.core</groupId>
					<artifactId>jackson-databind</artifactId>
				</exclusion>
			</exclusions>
		</dependency>

		<dependency>
			<groupId>org.antlr</groupId>
			<artifactId>stringtemplate</artifactId>
			<version>4.0.2</version>
		</dependency>

		<dependency>
			<groupId>org.springframework.metrics</groupId>
			<artifactId>spring-metrics</artifactId>
			<version>0.5.1.RELEASE</version>
		</dependency>
		<dependency>
			<groupId>com.fasterxml.jackson.core</groupId>
			<artifactId>jackson-databind</artifactId>
			<version>2.16.1</version>
			<scope>compile</scope>
		</dependency>

	</dependencies>

	<build>
		<finalName>${final.name}</finalName>
		<plugins>
			<plugin>
				<groupId>org.springframework.boot</groupId>
				<artifactId>spring-boot-maven-plugin</artifactId>
				<executions>
					<execution>
						<id>repackage</id>
						<configuration>
							<classifier>exec</classifier>
						</configuration>
					</execution>
				</executions>
			</plugin>
			<plugin>
				<groupId>com.spotify</groupId>
				<artifactId>dockerfile-maven-plugin</artifactId>
				<version>1.4.13</version>
				<executions>
					<execution>
						<id>build</id>
						<phase>install</phase>
						<goals>
							<goal>build</goal>
						</goals>
						<configuration>
							<dockerfile>Dockerfile</dockerfile>
							<repository>azure-board-processor</repository>
							<tag>${project.version}</tag>
							<buildArgs>
								<JAR_FILE>target/${project.build.finalName}-exec.jar</JAR_FILE>
							</buildArgs>
						</configuration>
					</execution>
				</executions>
			</plugin>
			<plugin>
				<groupId>org.jacoco</groupId>
				<artifactId>jacoco-maven-plugin</artifactId>
<<<<<<< HEAD
				<version>0.8.11</version>
=======
				<version>0.8.8</version>
>>>>>>> 33447996
				<executions>
					<execution>
						<goals>
							<goal>prepare-agent</goal>
						</goals>
					</execution>
					<execution>
						<id>report</id>
						<phase>verify</phase>
						<goals>
							<goal>report</goal>
						</goals>
					</execution>
				</executions>
			</plugin>

			<plugin>
				<groupId>org.apache.maven.plugins</groupId>
				<artifactId>maven-javadoc-plugin</artifactId>
				<executions>
					<execution>
						<id>attach-javadocs</id>
						<goals>
							<goal>jar</goal>
						</goals>
					</execution>
				</executions>
			</plugin>
		</plugins>
		<testResources>
			<testResource>
				<directory>src/test/resources</directory>
			</testResource>
		</testResources>
	</build>

	<scm>
		<tag>4.6.1</tag>
	</scm>
</project><|MERGE_RESOLUTION|>--- conflicted
+++ resolved
@@ -22,11 +22,7 @@
 	<groupId>com.publicissapient.kpidashboard</groupId>
 	<artifactId>azure-processor</artifactId>
 	<description>Azure processor fetches data from Azure api</description>
-<<<<<<< HEAD
-	<version>8.3.2-SNAPSHOT</version>
-=======
 	<version>10.0.0-SNAPSHOT</version>
->>>>>>> 33447996
 
 	<parent>
 		<groupId>org.springframework.boot</groupId>
@@ -278,27 +274,12 @@
 			<artifactId>junit-jupiter-api</artifactId>
 			<scope>test</scope>
 		</dependency>
-<<<<<<< HEAD
-		<dependency>
-			<groupId>org.springframework.boot</groupId>
-			<artifactId>spring-boot-starter-test</artifactId>
-			<scope>test</scope>
-			<exclusions>
-				<exclusion>
-					<groupId>org.junit.vintage</groupId>
-					<artifactId>junit-vintage-engine</artifactId>
-				</exclusion>
-			</exclusions>
-		</dependency>
-=======
-
->>>>>>> 33447996
+
 		<dependency>
 			<groupId>junit</groupId>
 			<artifactId>junit</artifactId>
 			<scope>test</scope>
 		</dependency>
-
 		<!-- Junit Dependencies end -->
 
 
@@ -374,11 +355,7 @@
 			<plugin>
 				<groupId>org.jacoco</groupId>
 				<artifactId>jacoco-maven-plugin</artifactId>
-<<<<<<< HEAD
-				<version>0.8.11</version>
-=======
 				<version>0.8.8</version>
->>>>>>> 33447996
 				<executions>
 					<execution>
 						<goals>
