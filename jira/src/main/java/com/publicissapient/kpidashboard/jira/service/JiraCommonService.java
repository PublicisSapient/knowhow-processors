/*******************************************************************************
 * Copyright 2014 CapitalOne, LLC.
 * Further development Copyright 2022 Sapient Corporation.
 *
 * Licensed under the Apache License, Version 2.0 (the "License");
 * you may not use this file except in compliance with the License.
 * You may obtain a copy of the License at
 *
 *    http://www.apache.org/licenses/LICENSE-2.0
 *
 * Unless required by applicable law or agreed to in writing, software
 * distributed under the License is distributed on an "AS IS" BASIS,
 * WITHOUT WARRANTIES OR CONDITIONS OF ANY KIND, either express or implied.
 * See the License for the specific language governing permissions and
 * limitations under the License.
 *
 ******************************************************************************/
package com.publicissapient.kpidashboard.jira.service;

import java.io.BufferedReader;
import java.io.File;
import java.io.IOException;
import java.io.InputStream;
import java.io.InputStreamReader;
import java.net.HttpURLConnection;
import java.net.MalformedURLException;
import java.net.URL;
import java.net.UnknownHostException;
import java.nio.charset.StandardCharsets;
import java.util.ArrayList;
import java.util.Arrays;
import java.util.Base64;
import java.util.List;
import java.util.Objects;
import java.util.Optional;
import java.util.regex.Matcher;
import java.util.regex.Pattern;
import java.util.stream.Collectors;

import org.apache.commons.lang3.StringUtils;
import org.apache.http.client.methods.HttpUriRequest;
import org.apache.http.client.methods.RequestBuilder;
import org.bson.types.ObjectId;
import org.json.simple.JSONArray;
import org.json.simple.JSONObject;
import org.json.simple.parser.JSONParser;
import org.json.simple.parser.ParseException;
import org.springframework.batch.core.JobExecution;
import org.springframework.batch.core.scope.context.StepContext;
import org.springframework.batch.core.scope.context.StepSynchronizationManager;
import org.springframework.beans.factory.annotation.Autowired;
import org.springframework.stereotype.Component;

import com.atlassian.jira.rest.client.api.RestClientException;
import com.atlassian.jira.rest.client.api.domain.Issue;
import com.atlassian.jira.rest.client.api.domain.SearchResult;
import com.publicissapient.kpidashboard.common.client.KerberosClient;
import com.publicissapient.kpidashboard.common.exceptions.ClientErrorMessageEnum;
import com.publicissapient.kpidashboard.common.model.ProcessorExecutionTraceLog;
import com.publicissapient.kpidashboard.common.model.ToolCredential;
import com.publicissapient.kpidashboard.common.model.application.ErrorDetail;
import com.publicissapient.kpidashboard.common.model.application.ProjectVersion;
import com.publicissapient.kpidashboard.common.model.connection.Connection;
import com.publicissapient.kpidashboard.common.processortool.service.ProcessorToolConnectionService;
import com.publicissapient.kpidashboard.common.repository.tracelog.ProcessorExecutionTraceLogRepository;
import com.publicissapient.kpidashboard.common.service.AesEncryptionService;
import com.publicissapient.kpidashboard.common.service.ToolCredentialProvider;
import com.publicissapient.kpidashboard.common.util.DateUtil;
import com.publicissapient.kpidashboard.jira.client.ProcessorJiraRestClient;
import com.publicissapient.kpidashboard.jira.config.JiraProcessorConfig;
import com.publicissapient.kpidashboard.jira.constant.JiraConstants;
import com.publicissapient.kpidashboard.jira.helper.JiraHelper;
import com.publicissapient.kpidashboard.jira.model.JiraToolConfig;
import com.publicissapient.kpidashboard.jira.model.ProjectConfFieldMapping;

import io.atlassian.util.concurrent.Promise;
import lombok.extern.slf4j.Slf4j;

@Slf4j
@Component
public class JiraCommonService {

	public static final String PROCESSING_ISSUES_PRINT_LOG = "Processing issues %d - %d out of %d";
	private static final String MSG_JIRA_CLIENT_SETUP_FAILED = "Jira client setup failed. No results obtained. Check your jira setup.";

	@Autowired
	private JiraProcessorConfig jiraProcessorConfig;

	private ProcessorJiraRestClient client;

	@Autowired
	private ToolCredentialProvider toolCredentialProvider;

	@Autowired
	private AesEncryptionService aesEncryptionService;
	@Autowired
	private ProcessorToolConnectionService processorToolConnectionService;
	@Autowired
	private ProcessorExecutionTraceLogRepository processorExecutionTraceLogRepository;

	/**
	 * @param projectConfig
	 *            projectConfig
	 * @param url
	 *            url
	 * @param krb5Client
	 *            krb5Client
	 * @return String
	 * @throws IOException
	 *             IOException
	 */
	public String getDataFromClient(ProjectConfFieldMapping projectConfig, URL url, KerberosClient krb5Client)
			throws IOException {
		Optional<Connection> connectionOptional = projectConfig.getJira().getConnection();
		ObjectId projectConfigId = projectConfig.getBasicProjectConfigId();
		boolean spenagoClient = connectionOptional.map(Connection::isJaasKrbAuth).orElse(false);
		if (spenagoClient) {
			HttpUriRequest request = RequestBuilder.get().setUri(url.toString())
					.setHeader(org.apache.http.HttpHeaders.ACCEPT, "application/json")
					.setHeader(org.apache.http.HttpHeaders.CONTENT_TYPE, "application/json").build();
			String responce = krb5Client.getResponse(request);
			return responce;
		} else {
			return getDataFromServer(url, connectionOptional, projectConfigId);
		}
	}

	/**
	 * @param url
	 *            url
	 * @param connectionOptional
	 *            connectionOptional
	 * @return String
	 * @throws IOException
	 *             IOException
	 */
	public String getDataFromServer(URL url, Optional<Connection> connectionOptional, ObjectId projectConfigId) throws IOException {
		HttpURLConnection request = (HttpURLConnection) url.openConnection();

		String username = null;
		String password = null;

		if (connectionOptional.isPresent()) {
			Connection conn = connectionOptional.get();
			if (conn.isVault()) {
				ToolCredential toolCredential = toolCredentialProvider.findCredential(conn.getUsername());
				if (toolCredential != null) {
					username = toolCredential.getUsername();
					password = toolCredential.getPassword();
				}

			} else {
				username = connectionOptional.map(Connection::getUsername).orElse(null);
				password = decryptJiraPassword(connectionOptional.map(Connection::getPassword).orElse(null));
			}
		}
		if (connectionOptional.isPresent() && connectionOptional.get().isBearerToken()) {
			String patOAuthToken = decryptJiraPassword(connectionOptional.get().getPatOAuthToken());
			request.setRequestProperty("Authorization", "Bearer " + patOAuthToken); // NOSONAR
		} else {
			request.setRequestProperty("Authorization", "Basic " + encodeCredentialsToBase64(username, password)); // NOSONAR
		}
		request.connect();
		// process the client error
		processClientError(connectionOptional, request, projectConfigId);
		StringBuilder sb = new StringBuilder();
		try (InputStream in = (InputStream) request.getContent();
				BufferedReader inReader = new BufferedReader(new InputStreamReader(in, StandardCharsets.UTF_8))) {
			int cp;
			while ((cp = inReader.read()) != -1) {
				sb.append((char) cp);
			}
			request.disconnect();
		} catch (IOException ie) {
			log.error("Read exception when connecting to server {}", ie);
			String errorMessage = ie.getMessage();
			// Regular expression pattern to extract the status code
			Pattern pattern = Pattern.compile("\\b(\\d{3})\\b");
			Matcher matcher = pattern.matcher(errorMessage);
			isClientException(connectionOptional, matcher);
			request.disconnect();
		}
		return sb.toString();
	}

	/**
	 * Method to process client error and update the connection broken flag
	 * 
	 * @param connectionOptional
	 *            connectionOptional
	 * @param request
	 *            request
	 * @throws IOException
	 *             throw IO Error
	 */
	private void processClientError(Optional<Connection> connectionOptional, HttpURLConnection request,
			ObjectId basicProjectConfigId) throws IOException {
		int responseCode = request.getResponseCode();
		if (responseCode >= 400 && responseCode < 500) {
			// Read error message from the server
			String errorMessage = readErrorStream(request.getErrorStream());
			if (responseCode == 404) {
				ErrorDetail errorDetail = new ErrorDetail(responseCode, request.getURL().toString(), errorMessage,
						determineImpactBasedOnUrl(request.getURL().toString()));
				Optional<ProcessorExecutionTraceLog> existingTraceLog = processorExecutionTraceLogRepository
						.findByProcessorNameAndBasicProjectConfigIdAndProgressStatsTrue(JiraConstants.JIRA,
								basicProjectConfigId.toString());
				existingTraceLog.ifPresent(traceLog -> {
					List<ErrorDetail> errorDetailList = Optional.ofNullable(traceLog.getErrorDetailList())
							.orElseGet(ArrayList::new);
					errorDetailList.add(errorDetail);
					traceLog.setErrorDetailList(errorDetailList);
					processorExecutionTraceLogRepository.save(traceLog);
				});
			}
			// flagging the connection flag w.r.t error code.
			connectionOptional.ifPresent(connection -> {
				String errMsg = ClientErrorMessageEnum.fromValue(responseCode).getReasonPhrase();
				processorToolConnectionService.updateBreakingConnection(connection.getId(), errMsg);
			});
			log.error("Exception when reading from server {} - {}", responseCode, errorMessage);
			// Throw exception for non-404 errors, as 404 indicates the resource mightn't exist
			if (responseCode != 404) {
<<<<<<< HEAD
				request.disconnect();
=======
>>>>>>> 7f3303a1
				throw new IOException(String.format("Error: %d - %s", responseCode, errorMessage));
			}
		}
	}

	private String readErrorStream(InputStream errorStream) throws IOException {
		StringBuilder response = new StringBuilder();
		try (BufferedReader reader = new BufferedReader(new InputStreamReader(errorStream, StandardCharsets.UTF_8))) {
			String line;
			while ((line = reader.readLine()) != null) {
				response.append(line);
			}
		}
		return response.toString();
	}

	private String determineImpactBasedOnUrl(String url) {
		if (url.contains("sprint")) {
			return "Sprint KPI's";
		} else if (url.contains("versions")) {
			return "Release KPI's";
		} else if (url.contains("epic")) {
			return "Epic KPI's";
		}
		return ""; // Default or unknown impact
	}
	/**
	 * 
	 * @param connectionOptional
	 *            connectionOptional
	 * @param matcher
	 *            matcher
	 */
	private void isClientException(Optional<Connection> connectionOptional, Matcher matcher) {
		if (matcher.find()) {
			String statusCodeString = matcher.group(1);
			int statusCode = Integer.parseInt(statusCodeString);
			if (statusCode >= 400 && statusCode < 500 && connectionOptional.isPresent()) {
				String errMsg = ClientErrorMessageEnum.fromValue(statusCode).getReasonPhrase();
				processorToolConnectionService.updateBreakingConnection(connectionOptional.get().getId(), errMsg);
			}
		}
	}

	/**
	 * @param encryptedPassword
	 *            encryptedPassword
	 * @return String
	 */
	public String decryptJiraPassword(String encryptedPassword) {
		return aesEncryptionService.decrypt(encryptedPassword, jiraProcessorConfig.getAesEncryptionKey());
	}

	/**
	 * @param username
	 *            username
	 * @param password
	 *            password
	 * @return String
	 */
	public String encodeCredentialsToBase64(String username, String password) {
		String cred = username + ":" + password;
		return Base64.getEncoder().encodeToString(cred.getBytes());
	}

	/**
	 * @param projectConfig
	 *            projectConfig
	 * @param clientIncoming
	 *            clientIncoming
	 * @param pageNumber
	 *            pageNumber
	 * @param deltaDate
	 *            deltaDate
	 * @return List of Issue
	 * @throws InterruptedException
	 *             InterruptedException
	 */
	public List<Issue> fetchIssuesBasedOnJql(ProjectConfFieldMapping projectConfig,
			ProcessorJiraRestClient clientIncoming, int pageNumber, String deltaDate) throws InterruptedException {

		client = clientIncoming;
		List<Issue> issues = new ArrayList<>();
		if (client == null) {
			log.error(MSG_JIRA_CLIENT_SETUP_FAILED);
		} else {

			String queryDate = DateUtil
					.dateTimeFormatter(DateUtil.stringToLocalDateTime(deltaDate, JiraConstants.QUERYDATEFORMAT)
							.minusDays(jiraProcessorConfig.getDaysToReduce()), JiraConstants.QUERYDATEFORMAT);

			SearchResult searchResult = getJqlIssues(projectConfig, queryDate, pageNumber);
			issues = JiraHelper.getIssuesFromResult(searchResult);

		}
		return issues;
	}

	/**
	 * @param projectConfig
	 *            projectConfig
	 * @param deltaDate
	 *            deltaDate
	 * @param pageStart
	 *            pageStart
	 * @return SearchResult
	 * @throws InterruptedException
	 *             InterruptedException
	 */
	public SearchResult getJqlIssues(ProjectConfFieldMapping projectConfig, String deltaDate, int pageStart)
			throws InterruptedException {
		SearchResult searchResult = null;
		String[] jiraIssueTypeNames = projectConfig.getFieldMapping().getJiraIssueTypeNames();
		if (client == null) {
			log.warn(MSG_JIRA_CLIENT_SETUP_FAILED);
		} else if (StringUtils.isEmpty(projectConfig.getProjectToolConfig().getProjectKey())
				|| StringUtils.isEmpty(projectConfig.getProjectToolConfig().getBoardQuery())
				|| null == jiraIssueTypeNames) {
			log.error(
					"Either Project key is empty or Jql Query not provided or jiraIssueTypeNames not configured in fieldmapping . key {} jql query {} ",
					projectConfig.getProjectToolConfig().getProjectKey(),
					projectConfig.getProjectToolConfig().getBoardQuery());
		} else {
			try {
				String issueTypes = Arrays.stream(jiraIssueTypeNames)
						.map(array -> "\"" + String.join("\", \"", array) + "\"").collect(Collectors.joining(", "));
				StringBuilder query = new StringBuilder("project in (")
						.append(projectConfig.getProjectToolConfig().getProjectKey()).append(") and ");

				String userQuery = projectConfig.getJira().getBoardQuery().toLowerCase()
						.split(JiraConstants.ORDERBY)[0];
				query.append(userQuery);
				query.append(" and issuetype in (" + issueTypes + " ) and updatedDate>='" + deltaDate + "' ");
				query.append(" order BY updatedDate asc");
				log.info("jql query :{}", query);
				Promise<SearchResult> promisedRs = client.getProcessorSearchClient().searchJql(query.toString(),
						jiraProcessorConfig.getPageSize(), pageStart, JiraConstants.ISSUE_FIELD_SET);
				searchResult = promisedRs.claim();
				if (searchResult != null) {
					saveSearchDetailsInContext(searchResult, pageStart, null, StepSynchronizationManager.getContext());
					log.info(String.format(PROCESSING_ISSUES_PRINT_LOG, pageStart,
							Math.min(pageStart + jiraProcessorConfig.getPageSize() - 1, searchResult.getTotal()),
							searchResult.getTotal()));
				}
			} catch (RestClientException e) {
				if (e.getStatusCode().isPresent() && e.getStatusCode().get() >= 400 && e.getStatusCode().get() < 500) {
					String errMsg = ClientErrorMessageEnum.fromValue(e.getStatusCode().get()).getReasonPhrase();
					processorToolConnectionService
							.updateBreakingConnection(projectConfig.getProjectToolConfig().getConnectionId(), errMsg);
				}
				throw e;
			}

		}
		return searchResult;
	}

	/**
	 * Method to save the search details in context.
	 * 
	 * @param searchResult
	 *            searchResult
	 * @param pageStart
	 *            pageStart
	 * @param stepContext
	 *            stepContext
	 */
	public void saveSearchDetailsInContext(SearchResult searchResult, int pageStart, String boardId,
			StepContext stepContext) {
		if (stepContext == null) {
			log.error("StepContext is null");
			return;
		}
		JobExecution jobExecution = stepContext.getStepExecution().getJobExecution();
		int total = searchResult.getTotal();
		int processed = Math.min(pageStart + jiraProcessorConfig.getPageSize() - 1, total);

		// Saving Progress details in context
		jobExecution.getExecutionContext().putInt(JiraConstants.TOTAL_ISSUES, total);
		jobExecution.getExecutionContext().putInt(JiraConstants.PROCESSED_ISSUES, processed);
		jobExecution.getExecutionContext().putInt(JiraConstants.PAGE_START, pageStart);
		jobExecution.getExecutionContext().putString(JiraConstants.BOARD_ID, boardId);
	}

	/**
	 * @param projectConfig
	 *            projectConfig
	 * @param clientIncoming
	 *            clientIncoming
	 * @param pageNumber
	 *            pageNumber
	 * @param boardId
	 *            boardId
	 * @param deltaDate
	 *            deltaDate
	 * @return List of Issue
	 * @throws InterruptedException
	 *             InterruptedException
	 * @throws IOException
	 *             throws IOException *
	 */
	public List<Issue> fetchIssueBasedOnBoard(ProjectConfFieldMapping projectConfig,
			ProcessorJiraRestClient clientIncoming, int pageNumber, String boardId, String deltaDate)
			throws InterruptedException, IOException {

		client = clientIncoming;
		List<Issue> issues = new ArrayList<>();
		if (client == null) {
			log.error(MSG_JIRA_CLIENT_SETUP_FAILED);
		} else {
			String queryDate = DateUtil
					.dateTimeFormatter(DateUtil.stringToLocalDateTime(deltaDate, JiraConstants.QUERYDATEFORMAT)
							.minusDays(jiraProcessorConfig.getDaysToReduce()), JiraConstants.QUERYDATEFORMAT);

			SearchResult searchResult = getBoardIssues(boardId, projectConfig, queryDate, pageNumber);
			issues = JiraHelper.getIssuesFromResult(searchResult);
		}
		return issues;
	}

	/**
	 * @param boardId
	 *            boardId
	 * @param projectConfig
	 *            projectConfig
	 * @param deltaDate
	 *            deltaDate
	 * @param pageStart
	 *            pageStart
	 * @return SearchResult
	 * @throws InterruptedException
	 *             InterruptedException
	 */
	public SearchResult getBoardIssues(String boardId, ProjectConfFieldMapping projectConfig, String deltaDate,
			int pageStart) throws InterruptedException {
		SearchResult searchResult = null;
		String[] jiraIssueTypeNames = projectConfig.getFieldMapping().getJiraIssueTypeNames();
		if (client == null) {
			log.warn(MSG_JIRA_CLIENT_SETUP_FAILED);
		} else if (StringUtils.isEmpty(projectConfig.getProjectToolConfig().getProjectKey())
				|| null == jiraIssueTypeNames) {
			log.error("Either Project key is empty or jiraIssueTypeNames not provided. key {} ",
					projectConfig.getProjectToolConfig().getProjectKey());
		} else {
			try {
				String query = "updatedDate>='" + deltaDate + "' order by updatedDate asc";
				Promise<SearchResult> promisedRs = client.getCustomIssueClient().searchBoardIssue(boardId, query,
						jiraProcessorConfig.getPageSize(), pageStart, JiraConstants.ISSUE_FIELD_SET);
				searchResult = promisedRs.claim();
				if (searchResult != null) {
					saveSearchDetailsInContext(searchResult, pageStart, boardId,
							StepSynchronizationManager.getContext());
					log.info(String.format(PROCESSING_ISSUES_PRINT_LOG, pageStart,
							Math.min(pageStart + jiraProcessorConfig.getPageSize() - 1, searchResult.getTotal()),
							searchResult.getTotal()));
				}
			} catch (RestClientException e) {
				if (e.getStatusCode().isPresent() && e.getStatusCode().get() >= 400 && e.getStatusCode().get() < 500) {
					String errMsg = ClientErrorMessageEnum.fromValue(e.getStatusCode().get()).getReasonPhrase();
					processorToolConnectionService
							.updateBreakingConnection(projectConfig.getProjectToolConfig().getConnectionId(), errMsg);
				}
				throw e;
			}
		}

		return searchResult;
	}

	/**
	 * @param projectConfig
	 *            projectConfig
	 * @param krb5Client
	 *            krb5Client
	 * @return List of ProjectVersion
	 * @throws IOException
	 *             IOException
	 * @throws ParseException
	 *             ParseException
	 */
	public List<ProjectVersion> getVersion(ProjectConfFieldMapping projectConfig, KerberosClient krb5Client)
			throws IOException, ParseException {
		List<ProjectVersion> projectVersionList = new ArrayList<>();
		try {
			JiraToolConfig jiraToolConfig = projectConfig.getJira();
			if (null != jiraToolConfig) {
				URL url = getVersionUrl(projectConfig);
				parseVersionData(getDataFromClient(projectConfig, url, krb5Client), projectVersionList);
			}
		} catch (RestClientException rce) {
			if (rce.getStatusCode().isPresent() && rce.getStatusCode().get() >= 400
					&& rce.getStatusCode().get() < 500) {
				String errMsg = ClientErrorMessageEnum.fromValue(rce.getStatusCode().get()).getReasonPhrase();
				processorToolConnectionService
						.updateBreakingConnection(projectConfig.getProjectToolConfig().getConnectionId(), errMsg);
			}
			log.error("Client exception when fetching versions " + rce);
			throw rce;
		} catch (MalformedURLException mfe) {
			log.error("Malformed url for fetching versions", mfe);
			throw mfe;
		}
		return projectVersionList;
	}

	private URL getVersionUrl(ProjectConfFieldMapping projectConfig) throws MalformedURLException {

		Optional<Connection> connectionOptional = projectConfig.getJira().getConnection();
		boolean isCloudEnv = connectionOptional.map(Connection::isCloudEnv).orElse(false);
		String serverURL = jiraProcessorConfig.getJiraVersionApi();
		if (isCloudEnv) {
			serverURL = jiraProcessorConfig.getJiraCloudVersionApi();
		}
		serverURL = serverURL.replace("{projectKey}", projectConfig.getJira().getProjectKey());
		String baseUrl = connectionOptional.map(Connection::getBaseUrl).orElse("");
		return new URL(baseUrl + (baseUrl.endsWith("/") ? "" : "/") + serverURL);

	}

	private void parseVersionData(String dataFromServer, List<ProjectVersion> projectVersionDetailList)
			throws ParseException {
		if (StringUtils.isNotBlank(dataFromServer)) {
			try {
				JSONArray obj = (JSONArray) new JSONParser().parse(dataFromServer);
				if (null != obj) {
					((JSONArray) new JSONParser().parse(dataFromServer)).forEach(values -> {
						ProjectVersion projectVersion = new ProjectVersion();
						projectVersion.setId(
								Long.valueOf(Objects.requireNonNull(getOptionalString((JSONObject) values, "id"))));
						projectVersion.setName(getOptionalString((JSONObject) values, "name"));
						projectVersion
								.setArchived(Boolean.parseBoolean(getOptionalString((JSONObject) values, "archived")));
						projectVersion
								.setReleased(Boolean.parseBoolean(getOptionalString((JSONObject) values, "released")));
						if (getOptionalString((JSONObject) values, "startDate") != null) {
							projectVersion.setStartDate(DateUtil.stringToDateTime(
									Objects.requireNonNull(getOptionalString((JSONObject) values, "startDate")),
									"yyyy-MM-dd"));
						}
						if (getOptionalString((JSONObject) values, "releaseDate") != null) {
							projectVersion.setReleaseDate(DateUtil.stringToDateTime(
									Objects.requireNonNull(getOptionalString((JSONObject) values, "releaseDate")),
									"yyyy-MM-dd"));
						}
						projectVersionDetailList.add(projectVersion);
					});
				}
			} catch (Exception pe) {
				log.error("Parser exception when parsing versions", pe);
				throw pe;
			}

		}
	}

	private String getOptionalString(final JSONObject jsonObject, final String attributeName) {
		final Object res = jsonObject.get(attributeName);
		if (res == null) {
			return null;
		}
		return res.toString();
	}

	/**
	 * * Gets api host
	 * 
	 * @return apiHost
	 * @throws UnknownHostException
	 *             UnknownHostException
	 */
	public String getApiHost() throws UnknownHostException {

		StringBuilder urlPath = new StringBuilder();
		if (StringUtils.isNotEmpty(jiraProcessorConfig.getUiHost())) {
			urlPath.append("https").append(':').append(File.separator + File.separator)
					.append(jiraProcessorConfig.getUiHost().trim());
		} else {
			throw new UnknownHostException("Api host not found in properties.");
		}

		return urlPath.toString();
	}

}<|MERGE_RESOLUTION|>--- conflicted
+++ resolved
@@ -221,10 +221,6 @@
 			log.error("Exception when reading from server {} - {}", responseCode, errorMessage);
 			// Throw exception for non-404 errors, as 404 indicates the resource mightn't exist
 			if (responseCode != 404) {
-<<<<<<< HEAD
-				request.disconnect();
-=======
->>>>>>> 7f3303a1
 				throw new IOException(String.format("Error: %d - %s", responseCode, errorMessage));
 			}
 		}
