<?xml version="1.0" encoding="UTF-8"?>
<!--~~~~~~~~~~~~~~~~~~~~~~~~~~~~~~~~~~~~~~~~~~~~~~~~~~~~~~~~~~~~~~~~~~~~~~~~~~~~
  Copyright 2014 CapitalOne, LLC.
  Further development Copyright 2022 Sapient Corporation.

  Licensed under the Apache License, Version 2.0 (the "License");
  you may not use this file except in compliance with the License.
  You may obtain a copy of the License at

     http://www.apache.org/licenses/LICENSE-2.0

  Unless required by applicable law or agreed to in writing, software
  distributed under the License is distributed on an "AS IS" BASIS,
  WITHOUT WARRANTIES OR CONDITIONS OF ANY KIND, either express or implied.
  See the License for the specific language governing permissions and
  limitations under the License.

  ~~~~~~~~~~~~~~~~~~~~~~~~~~~~~~~~~~~~~~~~~~~~~~~~~~~~~~~~~~~~~~~~~~~~~~~~~~~-->
<project xmlns="http://maven.apache.org/POM/4.0.0" xmlns:xsi="http://www.w3.org/2001/XMLSchema-instance" xsi:schemaLocation="http://maven.apache.org/POM/4.0.0 http://maven.apache.org/maven-v4_0_0.xsd">
  <modelVersion>4.0.0</modelVersion>
  <parent>
    <groupId>org.springframework.boot</groupId>
    <artifactId>spring-boot-starter-parent</artifactId>
    <version>3.2.0</version>
    <relativePath />
  </parent>
  <groupId>com.publicissapient.kpidashboard</groupId>
  <artifactId>github-processor</artifactId>
  <version>13.2.0-SNAPSHOT</version>
  <packaging>jar</packaging>
  <description>Github processor service</description>
  <scm>
    <tag>13.1.2</tag>
  </scm>
  <properties>
    <java.version>17</java.version>
    <final.name>github-processor</final.name>
    <lombok.version>1.18.30</lombok.version>
  </properties>
  <dependencyManagement>
    <dependencies>
      <dependency>
        <groupId>org.springframework</groupId>
        <artifactId>spring-web</artifactId>
        <version>6.1.6</version>
      </dependency>
      <dependency>
        <groupId>org.springframework.security</groupId>
        <artifactId>spring-security-core</artifactId>
        <version>6.2.3</version>
      </dependency>
    </dependencies>
  </dependencyManagement>
  <dependencies>
    <dependency>
      <groupId>com.publicissapient.kpidashboard</groupId>
      <artifactId>common</artifactId>
<<<<<<< HEAD
      <version>13.1.0-SNAPSHOT</version>
=======
      <version>13.2.0-SNAPSHOT</version>
>>>>>>> ac7ef1c6
      <exclusions>
        <exclusion>
          <groupId>ch.qos.logback</groupId>
          <artifactId>logback-core</artifactId>
        </exclusion>
        <exclusion>
          <groupId>ch.qos.logback</groupId>
          <artifactId>logback-classic</artifactId>
        </exclusion>
        <exclusion>
          <groupId>com.fasterxml.jackson.core</groupId>
          <artifactId>jackson-databind</artifactId>
        </exclusion>
        <exclusion>
          <groupId>org.springframework</groupId>
          <artifactId>spring-core</artifactId>
        </exclusion>
      </exclusions>
    </dependency>
    <dependency>
      <groupId>org.springframework</groupId>
      <artifactId>spring-core</artifactId>
      <version>6.1.3</version>
    </dependency>
    <dependency>
      <groupId>ch.qos.logback</groupId>
      <artifactId>logback-core</artifactId>
      <version>1.4.14</version>
    </dependency>
    <dependency>
      <groupId>ch.qos.logback</groupId>
      <artifactId>logback-classic</artifactId>
      <version>1.4.14</version>
      <exclusions>
        <exclusion>
          <groupId>ch.qos.logback</groupId>
          <artifactId>logback-core</artifactId>
        </exclusion>
      </exclusions>
    </dependency>
    <dependency>
      <groupId>com.googlecode.json-simple</groupId>
      <artifactId>json-simple</artifactId>
      <version>1.1.1</version>
    </dependency>
    <dependency>
      <groupId>commons-codec</groupId>
      <artifactId>commons-codec</artifactId>
    </dependency>
    <dependency>
      <groupId>org.apache.commons</groupId>
      <artifactId>commons-lang3</artifactId>
    </dependency>
    <dependency>
      <groupId>org.apache.httpcomponents.client5</groupId>
      <artifactId>httpclient5</artifactId>
      <version>5.2.1</version>
    </dependency>
    <dependency>
      <groupId>org.springframework.boot</groupId>
      <artifactId>spring-boot-configuration-processor</artifactId>
      <optional>true</optional>
    </dependency>
    <dependency>
      <groupId>org.projectlombok</groupId>
      <artifactId>lombok</artifactId>
      <version>${lombok.version}</version>
      <scope>provided</scope>
    </dependency>
    <dependency>
      <groupId>net.logstash.logback</groupId>
      <artifactId>logstash-logback-encoder</artifactId>
      <version>7.4</version>
      <exclusions>
        <exclusion>
          <groupId>com.fasterxml.jackson.core</groupId>
          <artifactId>jackson-databind</artifactId>
        </exclusion>
      </exclusions>
    </dependency>
    <!-- Junit Dependencies start -->
    <dependency>
      <groupId>junit</groupId>
      <artifactId>junit</artifactId>
      <scope>test</scope>
    </dependency>
    <dependency>
      <groupId>org.mockito</groupId>
      <artifactId>mockito-core</artifactId>
      <version>5.8.0</version>
      <scope>test</scope>
    </dependency>
    <dependency>
      <groupId>org.powermock</groupId>
      <artifactId>powermock-module-junit4</artifactId>
      <version>2.0.9</version>
      <scope>test</scope>
      <exclusions>
        <exclusion>
          <groupId>org.objenesis</groupId>
          <artifactId>objenesis</artifactId>
        </exclusion>
      </exclusions>
    </dependency>
    <dependency>
      <groupId>com.fasterxml.jackson.core</groupId>
      <artifactId>jackson-databind</artifactId>
      <version>2.16.1</version>
    </dependency>
    <dependency>
      <groupId>org.hamcrest</groupId>
      <artifactId>hamcrest-all</artifactId>
      <version>1.3</version>
      <scope>test</scope>
    </dependency>
    <dependency>
      <groupId>org.springframework</groupId>
      <artifactId>spring-test</artifactId>
      <exclusions>
        <exclusion>
          <groupId>org.springframework</groupId>
          <artifactId>spring-core</artifactId>
        </exclusion>
      </exclusions>
    </dependency>
    <dependency>
      <groupId>org.springframework.boot</groupId>
      <artifactId>spring-boot-test</artifactId>
      <scope>test</scope>
    </dependency>
    <dependency>
      <groupId>org.junit.jupiter</groupId>
      <artifactId>junit-jupiter-api</artifactId>
      <scope>test</scope>
    </dependency>
    <!--    <dependency>-->
    <!--      <groupId>org.springframework.boot</groupId>-->
    <!--      <artifactId>spring-boot-starter-test</artifactId>-->
    <!--      <scope>test</scope>-->
    <!--      <exclusions>-->
    <!--        <exclusion>-->
    <!--          <groupId>org.junit.vintage</groupId>-->
    <!--          <artifactId>junit-vintage-engine</artifactId>-->
    <!--        </exclusion>-->
    <!--      </exclusions>-->
    <!--    </dependency>-->
    <!--    <dependency>-->
    <!--      <groupId>org.apache.commons</groupId>-->
    <!--      <artifactId>commons-collections4</artifactId>-->
    <!--      <version>4.0</version>-->
    <!--    </dependency>-->
    <!-- Junit Dependencies end -->
  </dependencies>
  <build>
    <finalName>${final.name}</finalName>
    <testResources>
      <testResource>
        <directory>src/test/resources</directory>
      </testResource>
    </testResources>
    <plugins>
      <plugin>
        <groupId>org.springframework.boot</groupId>
        <artifactId>spring-boot-maven-plugin</artifactId>
        <version>${project.parent.version}</version>
        <executions>
          <execution>
            <id>repackage</id>
            <configuration>
              <classifier>exec</classifier>
            </configuration>
          </execution>
        </executions>
      </plugin>
      <plugin>
        <groupId>org.jacoco</groupId>
        <artifactId>jacoco-maven-plugin</artifactId>
        <version>0.8.11</version>
        <executions>
          <execution>
            <goals>
              <goal>prepare-agent</goal>
            </goals>
          </execution>
          <execution>
            <id>report</id>
            <goals>
              <goal>report</goal>
            </goals>
            <phase>verify</phase>
          </execution>
        </executions>
      </plugin>
      <plugin>
        <groupId>org.apache.maven.plugins</groupId>
        <artifactId>maven-javadoc-plugin</artifactId>
        <executions>
          <execution>
            <id>attach-javadocs</id>
            <goals>
              <goal>jar</goal>
            </goals>
          </execution>
        </executions>
      </plugin>
    </plugins>
  </build>
</project><|MERGE_RESOLUTION|>--- conflicted
+++ resolved
@@ -55,11 +55,7 @@
     <dependency>
       <groupId>com.publicissapient.kpidashboard</groupId>
       <artifactId>common</artifactId>
-<<<<<<< HEAD
-      <version>13.1.0-SNAPSHOT</version>
-=======
       <version>13.2.0-SNAPSHOT</version>
->>>>>>> ac7ef1c6
       <exclusions>
         <exclusion>
           <groupId>ch.qos.logback</groupId>
