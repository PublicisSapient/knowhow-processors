--- conflicted
+++ resolved
@@ -33,19 +33,13 @@
     private final AIUsageStatisticsService aiUsageStatisticsService;
 
     @Override
-<<<<<<< HEAD
-    public AIUsageStatistics process(@Nonnull PagedAIUsagePerOrgLevel item) {
+    public AIUsageStatistics process(@Nonnull AIUsagePerOrgLevel item) {
         log.debug("{} Fetching AI usage statistics for level name: {}", JobConstants.LOG_PREFIX_AI_USAGE_STATISTICS, item.levelName());
-        return aiUsageStatisticsService.fetchAIUsageStatistics(item.levelName());
-=======
-    public AIUsageStatistics process(@Nonnull AIUsagePerOrgLevel item) {
-        log.debug("[ai-usage-statistics-collector job] Fetching AI usage statistics for level name: {}", item.levelName());
         try {
             return aiUsageStatisticsService.fetchAIUsageStatistics(item.levelName());
         } catch (Exception ex) {
             log.error("Failed fetching AI stats for {} – skipping", item.levelName());
             throw ex;
         }
->>>>>>> 6038b7f7
     }
 }