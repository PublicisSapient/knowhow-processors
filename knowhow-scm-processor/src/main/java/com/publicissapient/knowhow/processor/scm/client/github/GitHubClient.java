--- conflicted
+++ resolved
@@ -242,7 +242,6 @@
 		return allPullRequests;
 	}
 
-<<<<<<< HEAD
 	public List<GHRepository> fetchRepositories(String token, LocalDateTime since) {
 
 		List<GHRepository> repositoryList = new ArrayList<>();
@@ -265,29 +264,6 @@
 			});
 		} catch (IOException e) {
 			throw new RepositoryException("Error Getting Repositories", e);
-=======
-	/**
-	 * Fetches the latest pull requests from a GitHub repository up to a specified
-	 * limit.
-	 *
-	 * @param owner
-	 *            Repository owner
-	 * @param repository
-	 *            Repository name
-	 * @param token
-	 *            GitHub access token
-	 * @param limit
-	 *            Maximum number of pull requests to fetch
-	 * @return List of GitHub pull requests
-	 * @throws IOException
-	 *             if API call fails
-	 */
-	public List<GHPullRequest> fetchLatestPullRequests(String owner, String repository, String token, int limit)
-			throws IOException {
-		validateRepositoryParameters(owner, repository);
-		if (limit <= 0) {
-			throw new IllegalArgumentException("Limit must be greater than 0");
->>>>>>> 0b5e587e
 		}
 		return repositoryList;
 	}
