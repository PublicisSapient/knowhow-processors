/*******************************************************************************
 * Copyright 2014 CapitalOne, LLC.
 * Further development Copyright 2022 Sapient Corporation.
 *
 * Licensed under the Apache License, Version 2.0 (the "License");
 * you may not use this file except in compliance with the License.
 * You may obtain a copy of the License at
 *
 *    http://www.apache.org/licenses/LICENSE-2.0
 *
 * Unless required by applicable law or agreed to in writing, software
 * distributed under the License is distributed on an "AS IS" BASIS,
 * WITHOUT WARRANTIES OR CONDITIONS OF ANY KIND, either express or implied.
 * See the License for the specific language governing permissions and
 * limitations under the License.
 *
 ******************************************************************************/
package com.publicissapient.kpidashboard.jira.reader;

import java.time.LocalDateTime;
import java.util.ArrayList;
import java.util.Arrays;
import java.util.HashMap;
import java.util.Iterator;
import java.util.List;
import java.util.Map;

import org.apache.commons.collections.CollectionUtils;
import org.apache.commons.collections.MapUtils;
import org.springframework.batch.core.configuration.annotation.StepScope;
import org.springframework.batch.item.ItemReader;
import org.springframework.batch.item.NonTransientResourceException;
import org.springframework.batch.item.ParseException;
import org.springframework.batch.item.UnexpectedInputException;
import org.springframework.beans.factory.annotation.Autowired;
import org.springframework.beans.factory.annotation.Value;
import org.springframework.stereotype.Component;

import com.atlassian.jira.rest.client.api.domain.Issue;
import com.publicissapient.kpidashboard.common.client.KerberosClient;
import com.publicissapient.kpidashboard.common.model.ProcessorExecutionTraceLog;
import com.publicissapient.kpidashboard.common.model.jira.BoardDetails;
import com.publicissapient.kpidashboard.common.repository.tracelog.ProcessorExecutionTraceLogRepository;
import com.publicissapient.kpidashboard.common.util.DateUtil;
import com.publicissapient.kpidashboard.jira.aspect.TrackExecutionTime;
import com.publicissapient.kpidashboard.jira.client.JiraClient;
import com.publicissapient.kpidashboard.jira.client.ProcessorJiraRestClient;
import com.publicissapient.kpidashboard.jira.config.FetchProjectConfiguration;
import com.publicissapient.kpidashboard.jira.config.JiraProcessorConfig;
import com.publicissapient.kpidashboard.jira.constant.JiraConstants;
import com.publicissapient.kpidashboard.jira.helper.ReaderRetryHelper;
import com.publicissapient.kpidashboard.jira.model.ProjectConfFieldMapping;
import com.publicissapient.kpidashboard.jira.model.ReadData;
import com.publicissapient.kpidashboard.jira.service.FetchEpicData;
import com.publicissapient.kpidashboard.jira.service.JiraCommonService;

import lombok.extern.slf4j.Slf4j;
import net.logstash.logback.util.StringUtils;

/**
 * @author pankumar8
 */
@Slf4j
@Component
@StepScope
public class IssueBoardReader implements ItemReader<ReadData> {

	private static final String NOBOARD_MSG = "noBoard";
	@Autowired
	FetchProjectConfiguration fetchProjectConfiguration;
	@Autowired
	JiraClient jiraClient;
	@Autowired
	JiraCommonService jiraCommonService;
	@Autowired
	JiraProcessorConfig jiraProcessorConfig;
	@Autowired
	FetchEpicData fetchEpicData;
	int pageSize = 50;
	int pageNumber = 0;
	String boardId = "";
	List<Issue> issues = new ArrayList<>();
	Map<String, Map<String, String>> projectBoardWiseDeltaDate = new HashMap<>();
	int boardIssueSize = 0;
	boolean fetchLastIssue = false;
	@Autowired
	private ReaderRetryHelper retryHelper;
	@Autowired
	private ProcessorExecutionTraceLogRepository processorExecutionTraceLogRepo;
	private Iterator<BoardDetails> boardIterator;
	private Iterator<Issue> issueIterator;
	ProjectConfFieldMapping projectConfFieldMapping;
	@Value("#{jobParameters['projectId']}")
	private String projectId;

<<<<<<< HEAD
=======
	@Autowired
	public IssueBoardReader(FetchProjectConfiguration fetchProjectConfiguration, JiraClient jiraClient,
			JiraCommonService jiraCommonService, JiraProcessorConfig jiraProcessorConfig, FetchEpicData fetchEpicData
			, ProcessorExecutionTraceLogRepository processorExecutionTraceLogRepo,
			ProjectConfFieldMapping projectConfFieldMapping, @Value("#{jobParameters['projectId']}") String projectId) {
		this.fetchProjectConfiguration = fetchProjectConfiguration;
		this.jiraClient = jiraClient;
		this.jiraCommonService = jiraCommonService;
		this.jiraProcessorConfig = jiraProcessorConfig;
		this.fetchEpicData = fetchEpicData;
		this.retryHelper = new ReaderRetryHelper();
		this.processorExecutionTraceLogRepo = processorExecutionTraceLogRepo;
		this.projectConfFieldMapping = projectConfFieldMapping;
		this.projectId = projectId;
	}

>>>>>>> aa3d6bdc
	public void initializeReader(String projectId) {
		pageSize = jiraProcessorConfig.getPageSize();
		projectConfFieldMapping = fetchProjectConfiguration.fetchConfiguration(projectId);
		retryHelper = new ReaderRetryHelper();
	}

	/*
	 * (non-Javadoc)
	 *
	 * @see org.springframework.batch.item.ItemReader#read()
	 */
	@Override
	public ReadData read() throws Exception, UnexpectedInputException, ParseException,
			NonTransientResourceException {

		if (null == projectConfFieldMapping) {
			log.info("Gathering data to fetch jira issues for the project : {}", projectId);
			initializeReader(projectId);
		}
		ReadData readData = null;
		KerberosClient krb5Client = null;
		if (!fetchLastIssue) {
			try (ProcessorJiraRestClient client = jiraClient.getClient(projectConfFieldMapping)) {
				if (boardIterator == null && CollectionUtils.isNotEmpty(projectConfFieldMapping.getProjectToolConfig().getBoards())) {
					boardIterator = projectConfFieldMapping.getProjectToolConfig().getBoards().iterator();
				}
				if (checkIssueIterator()) {
					List<Issue> epicIssues;
					if (checkIssue()) {
						pageNumber = 0;
						if (boardIterator.hasNext()) {
							BoardDetails boardDetails = boardIterator.next();
							boardId = boardDetails.getBoardId();
							fetchIssues(client);
							epicIssues = fetchEpics(krb5Client, client);
							if (CollectionUtils.isNotEmpty(epicIssues)) {
								issues.addAll(epicIssues);
							}
						}
					} else {
						fetchIssues(client);
					}

					if (CollectionUtils.isNotEmpty(issues)) {
						issueIterator = issues.iterator();
					}
				}
				if (null != issueIterator && issueIterator.hasNext()) {
					Issue issue = issueIterator.next();
					readData = new ReadData();
					readData.setIssue(issue);
					readData.setProjectConfFieldMapping(projectConfFieldMapping);
					readData.setBoardId(boardId);
					readData.setSprintFetch(false);
				}

				if ((null == projectConfFieldMapping)
						|| !boardIterator.hasNext() && (!issueIterator.hasNext() && boardIssueSize < pageSize)) {
					log.info("Data has been fetched for the project : {}", projectConfFieldMapping.getProjectName());
					fetchLastIssue = true;
					return readData;
				}
			}
		}
		return readData;
	}

	private boolean checkIssue() {
		return null == issueIterator || boardIssueSize < pageSize;
	}

	private boolean checkIssueIterator() {
		return issueIterator == null || !issueIterator.hasNext();
	}

	private void fetchIssues(ProcessorJiraRestClient client) throws Exception {

		ReaderRetryHelper.RetryableOperation<Void> retryableOperation = () -> {
<<<<<<< HEAD
			log.info("Reading issues for project: {} boardid: {}, page No: {}",
					projectConfFieldMapping.getProjectName(), boardId, pageNumber / pageSize);
=======
>>>>>>> aa3d6bdc

			String deltaDate = getDeltaDateFromTraceLog();

			issues = jiraCommonService.fetchIssueBasedOnBoard(projectConfFieldMapping, client, pageNumber, boardId,
					deltaDate);
			boardIssueSize = issues.size();
			pageNumber += pageSize;
			return null;
		};

		try {
			retryHelper.executeWithRetry(retryableOperation);
		} catch (Exception e) {
			log.error("Exception while fetching issues for project: {} boardid: {}, page No: {}",
					projectConfFieldMapping.getProjectName(), boardId, pageNumber / pageSize);
			log.error("All retries attempts are failed");

			throw e;
		}
	}

	private String getDeltaDateFromTraceLog() {
		String deltaDate = DateUtil.dateTimeFormatter(
				LocalDateTime.now().minusMonths(jiraProcessorConfig.getPrevMonthCountToFetchData()),
				JiraConstants.QUERYDATEFORMAT);

		if (MapUtils.isEmpty(projectBoardWiseDeltaDate) || MapUtils
				.isEmpty(projectBoardWiseDeltaDate.get(projectConfFieldMapping.getBasicProjectConfigId().toString()))) {
			setLastSuccessfulRunFromTraceLog(deltaDate);
		}

		if (MapUtils.isNotEmpty(projectBoardWiseDeltaDate) && MapUtils.isNotEmpty(
				projectBoardWiseDeltaDate.get(projectConfFieldMapping.getBasicProjectConfigId().toString()))) {
			deltaDate = updateDeltaDateFromBoardWiseData(deltaDate);
		}

		return deltaDate;
	}

	private void setLastSuccessfulRunFromTraceLog(String deltaDate) {
		log.info("fetching project status from trace log for project: {} board id :{}",
				projectConfFieldMapping.getProjectName(), boardId);

		List<ProcessorExecutionTraceLog> procExecTraceLogs = processorExecutionTraceLogRepo
				.findByProcessorNameAndBasicProjectConfigIdIn(JiraConstants.JIRA,
						Arrays.asList(projectConfFieldMapping.getBasicProjectConfigId().toString()));

		if (CollectionUtils.isNotEmpty(procExecTraceLogs)) {
			Map<String, String> boardWiseDate = new HashMap<>();
			String lastSuccessfulRun = deltaDate;

			for (ProcessorExecutionTraceLog processorExecutionTraceLog : procExecTraceLogs) {
				lastSuccessfulRun = processorExecutionTraceLog.getLastSuccessfulRun();

				if (!StringUtils.isBlank(processorExecutionTraceLog.getBoardId())) {
					boardWiseDate.put(processorExecutionTraceLog.getBoardId(), lastSuccessfulRun);
				}
			}

			if (MapUtils.isEmpty(boardWiseDate)) {
				log.info("project: {} found but board {} not found in trace log so data will be fetched from beginning",
						projectConfFieldMapping.getProjectName(), boardId);

				if (lastSuccessfulRun == null) {
					lastSuccessfulRun = deltaDate;
				}

				boardWiseDate.put(NOBOARD_MSG, lastSuccessfulRun);
			}

			projectBoardWiseDeltaDate.put(projectConfFieldMapping.getBasicProjectConfigId().toString(), boardWiseDate);
		} else {
			log.info("project: {} not found in trace log so data will be fetched from beginning",
					projectConfFieldMapping.getProjectName());
			Map<String, String> boardWiseDate = new HashMap<>();
			if (StringUtils.isEmpty(boardId)) {
				boardWiseDate.put(boardId, deltaDate);
			} else {
				boardWiseDate.put(NOBOARD_MSG, deltaDate);
			}
			projectBoardWiseDeltaDate.put(projectConfFieldMapping.getBasicProjectConfigId().toString(), boardWiseDate);
		}
	}

	private String updateDeltaDateFromBoardWiseData(String deltaDate) {
		Map<String, String> boardWiseDate = projectBoardWiseDeltaDate
				.get(projectConfFieldMapping.getBasicProjectConfigId().toString());

		if (!StringUtils.isBlank(boardWiseDate.get(NOBOARD_MSG))) {
			deltaDate = boardWiseDate.get(NOBOARD_MSG);
		} else {
			String lastSuccessRun = boardWiseDate.get(boardId);

			log.info("project: {} and board {} found in trace log. Data will be fetched from one day before {}",
					projectConfFieldMapping.getProjectName(), boardId, lastSuccessRun);

			if (!StringUtils.isBlank(lastSuccessRun)) {
				deltaDate = lastSuccessRun;
			}
		}

		return deltaDate;
	}

	@TrackExecutionTime
	private List<Issue> fetchEpics(KerberosClient krb5Client, ProcessorJiraRestClient client) throws Exception {

		ReaderRetryHelper.RetryableOperation<List<Issue>> retryableOperation = () -> {
			log.info("Reading epics for project: {} boardid: {}", projectConfFieldMapping.getProjectName(), boardId);
			return fetchEpicData.fetchEpic(projectConfFieldMapping, boardId, client, krb5Client);
		};
		try {
			return retryHelper.executeWithRetry(retryableOperation);
		} catch (Exception e) {
			log.error("Exception while fetching epics for project: {} boardid: {}",
					projectConfFieldMapping.getProjectName(), boardId);
			log.error("All retries attempts are failed");
			// Re-throw the exception to allow for retries
			throw e;
		}
	}

}<|MERGE_RESOLUTION|>--- conflicted
+++ resolved
@@ -57,6 +57,8 @@
 import lombok.extern.slf4j.Slf4j;
 import net.logstash.logback.util.StringUtils;
 
+import javax.annotation.PostConstruct;
+
 /**
  * @author pankumar8
  */
@@ -93,25 +95,6 @@
 	@Value("#{jobParameters['projectId']}")
 	private String projectId;
 
-<<<<<<< HEAD
-=======
-	@Autowired
-	public IssueBoardReader(FetchProjectConfiguration fetchProjectConfiguration, JiraClient jiraClient,
-			JiraCommonService jiraCommonService, JiraProcessorConfig jiraProcessorConfig, FetchEpicData fetchEpicData
-			, ProcessorExecutionTraceLogRepository processorExecutionTraceLogRepo,
-			ProjectConfFieldMapping projectConfFieldMapping, @Value("#{jobParameters['projectId']}") String projectId) {
-		this.fetchProjectConfiguration = fetchProjectConfiguration;
-		this.jiraClient = jiraClient;
-		this.jiraCommonService = jiraCommonService;
-		this.jiraProcessorConfig = jiraProcessorConfig;
-		this.fetchEpicData = fetchEpicData;
-		this.retryHelper = new ReaderRetryHelper();
-		this.processorExecutionTraceLogRepo = processorExecutionTraceLogRepo;
-		this.projectConfFieldMapping = projectConfFieldMapping;
-		this.projectId = projectId;
-	}
-
->>>>>>> aa3d6bdc
 	public void initializeReader(String projectId) {
 		pageSize = jiraProcessorConfig.getPageSize();
 		projectConfFieldMapping = fetchProjectConfiguration.fetchConfiguration(projectId);
@@ -190,11 +173,8 @@
 	private void fetchIssues(ProcessorJiraRestClient client) throws Exception {
 
 		ReaderRetryHelper.RetryableOperation<Void> retryableOperation = () -> {
-<<<<<<< HEAD
 			log.info("Reading issues for project: {} boardid: {}, page No: {}",
 					projectConfFieldMapping.getProjectName(), boardId, pageNumber / pageSize);
-=======
->>>>>>> aa3d6bdc
 
 			String deltaDate = getDeltaDateFromTraceLog();
 
