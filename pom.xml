--- conflicted
+++ resolved
@@ -82,11 +82,7 @@
                     <plugin>
 					    <groupId>org.jacoco</groupId>
 					    <artifactId>jacoco-maven-plugin</artifactId>
-<<<<<<< HEAD
 					    <version>0.8.11</version>
-=======
-                        <version>0.8.8</version>
->>>>>>> 33447996
 					    <configuration>
 		                    <dataFile>${jacoco.destfile}</dataFile>
 		                </configuration>
