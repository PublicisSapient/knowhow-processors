<?xml version="1.0" encoding="UTF-8"?>
<!--~~~~~~~~~~~~~~~~~~~~~~~~~~~~~~~~~~~~~~~~~~~~~~~~~~~~~~~~~~~~~~~~~~~~~~~~~~~~ 
	Copyright 2014 CapitalOne, LLC. Further development Copyright 2022 Sapient 
	Corporation. Licensed under the Apache License, Version 2.0 (the "License"); 
	you may not use this file except in compliance with the License. You may 
	obtain a copy of the License at http://www.apache.org/licenses/LICENSE-2.0 
	Unless required by applicable law or agreed to in writing, software distributed 
	under the License is distributed on an "AS IS" BASIS, WITHOUT WARRANTIES 
	OR CONDITIONS OF ANY KIND, either express or implied. See the License for 
	the specific language governing permissions and limitations under the License. 
	~~~~~~~~~~~~~~~~~~~~~~~~~~~~~~~~~~~~~~~~~~~~~~~~~~~~~~~~~~~~~~~~~~~~~~~~~~~ -->
<project xmlns="http://maven.apache.org/POM/4.0.0" xmlns:xsi="http://www.w3.org/2001/XMLSchema-instance" xsi:schemaLocation="http://maven.apache.org/POM/4.0.0 http://maven.apache.org/maven-v4_0_0.xsd">
<<<<<<< HEAD
  <modelVersion>4.0.0</modelVersion>
  <parent>
    <groupId>org.springframework.boot</groupId>
    <artifactId>spring-boot-starter-parent</artifactId>
    <version>3.2.0</version>
    <relativePath/>
  </parent>
  <groupId>com.publicissapient.kpidashboard</groupId>
  <artifactId>jenkins-processor</artifactId>
  <version>12.2.0-SNAPSHOT</version>
  <packaging>jar</packaging>
  <description>Jenkins Build Processor Microservice</description>
  <scm>
    <tag>4.6.1</tag>
  </scm>
  <properties>
    <java.version>17</java.version>
    <lombok.version>1.18.30</lombok.version>
    <final.name>jenkins-processor</final.name>
    <commons-io.version>2.11.0</commons-io.version>
    <commons-lang3.version>3.6</commons-lang3.version>
    <logstash-logback-encoder.version>7.4</logstash-logback-encoder.version>
  </properties>
  <dependencyManagement>
    <dependencies>
      <dependency>
        <groupId>org.springframework</groupId>
        <artifactId>spring-web</artifactId>
        <version>6.1.6</version>
      </dependency>
      <dependency>
        <groupId>org.springframework.security</groupId>
        <artifactId>spring-security-core</artifactId>
        <version>6.2.3</version>
      </dependency>
    </dependencies>
  </dependencyManagement>
  <dependencies>
    <dependency>
      <groupId>com.publicissapient.kpidashboard</groupId>
      <artifactId>common</artifactId>
      <version>${project.version}</version>
      <exclusions>
        <exclusion>
          <groupId>ch.qos.logback</groupId>
          <artifactId>logback-core</artifactId>
        </exclusion>
        <exclusion>
          <groupId>ch.qos.logback</groupId>
          <artifactId>logback-classic</artifactId>
        </exclusion>
        <exclusion>
          <groupId>com.fasterxml.jackson.core</groupId>
          <artifactId>jackson-databind</artifactId>
        </exclusion>
        <exclusion>
          <groupId>org.springframework</groupId>
          <artifactId>spring-core</artifactId>
        </exclusion>
      </exclusions>
    </dependency>
    <dependency>
      <groupId>org.springframework</groupId>
      <artifactId>spring-core</artifactId>
      <version>6.1.3</version>
    </dependency>
    <dependency>
      <groupId>ch.qos.logback</groupId>
      <artifactId>logback-core</artifactId>
      <version>1.4.14</version>
    </dependency>
    <dependency>
      <groupId>ch.qos.logback</groupId>
      <artifactId>logback-classic</artifactId>
      <version>1.4.14</version>
      <exclusions>
        <exclusion>
          <groupId>ch.qos.logback</groupId>
          <artifactId>logback-core</artifactId>
        </exclusion>
      </exclusions>
    </dependency>
    <dependency>
      <groupId>com.fasterxml.jackson.core</groupId>
      <artifactId>jackson-databind</artifactId>
      <version>2.16.1</version>
      <scope>compile</scope>
    </dependency>
    <dependency>
      <groupId>junit</groupId>
      <artifactId>junit</artifactId>
      <scope>test</scope>
    </dependency>
    <dependency>
      <groupId>org.mockito</groupId>
      <artifactId>mockito-core</artifactId>
      <version>5.8.0</version>
      <scope>test</scope>
    </dependency>
    <dependency>
      <groupId>org.apache.commons</groupId>
      <artifactId>commons-lang3</artifactId>
    </dependency>
    <dependency>
      <groupId>com.googlecode.json-simple</groupId>
      <artifactId>json-simple</artifactId>
      <version>1.1.1</version>
    </dependency>
    <dependency>
      <groupId>org.projectlombok</groupId>
      <artifactId>lombok</artifactId>
      <version>${lombok.version}</version>
      <scope>provided</scope>
    </dependency>
    <dependency>
      <groupId>net.logstash.logback</groupId>
      <artifactId>logstash-logback-encoder</artifactId>
      <version>${logstash-logback-encoder.version}</version>
      <exclusions>
        <exclusion>
          <groupId>com.fasterxml.jackson.core</groupId>
          <artifactId>jackson-databind</artifactId>
        </exclusion>
      </exclusions>
    </dependency>
  </dependencies>
  <build>
    <finalName>${final.name}</finalName>
    <testResources>
      <testResource>
        <directory>src/test/resources</directory>
      </testResource>
    </testResources>
    <plugins>
      <plugin>
        <groupId>org.springframework.boot</groupId>
        <artifactId>spring-boot-maven-plugin</artifactId>
        <executions>
          <execution>
            <id>repackage</id>
            <configuration>
              <classifier>exec</classifier>
            </configuration>
          </execution>
        </executions>
      </plugin>
      <plugin>
        <groupId>org.jacoco</groupId>
        <artifactId>jacoco-maven-plugin</artifactId>
        <version>0.8.11</version>
        <executions>
          <execution>
            <goals>
              <goal>prepare-agent</goal>
            </goals>
          </execution>
          <execution>
            <id>report</id>
            <goals>
              <goal>report</goal>
            </goals>
            <phase>verify</phase>
          </execution>
        </executions>
      </plugin>
      <plugin>
        <groupId>org.apache.maven.plugins</groupId>
        <artifactId>maven-javadoc-plugin</artifactId>
        <executions>
          <execution>
            <id>attach-javadocs</id>
            <goals>
              <goal>jar</goal>
            </goals>
          </execution>
        </executions>
      </plugin>
    </plugins>
  </build>
</project>
=======

	<modelVersion>4.0.0</modelVersion>
	<artifactId>jenkins-processor</artifactId>
	<groupId>com.publicissapient.kpidashboard</groupId>
	<description>Jenkins Build Processor Microservice</description>
	<packaging>jar</packaging>
	<version>12.2.1-SNAPSHOT</version>

	<parent>
		<groupId>org.springframework.boot</groupId>
		<artifactId>spring-boot-starter-parent</artifactId>
		<version>3.2.0</version>
		<relativePath />
	</parent>

	<properties>
		<java.version>17</java.version>
		<lombok.version>1.18.30</lombok.version>
		<final.name>jenkins-processor</final.name>
		<commons-io.version>2.11.0</commons-io.version>
		<commons-lang3.version>3.6</commons-lang3.version>
		<logstash-logback-encoder.version>7.4</logstash-logback-encoder.version>

	</properties>

	<build>
		<finalName>${final.name}</finalName>
		<plugins>
			<plugin>
				<groupId>org.springframework.boot</groupId>
				<artifactId>spring-boot-maven-plugin</artifactId>
				<executions>
					<execution>
						<id>repackage</id>
						<configuration>
							<classifier>exec</classifier>
						</configuration>
					</execution>
				</executions>
			</plugin>
			<plugin>
				<groupId>org.jacoco</groupId>
				<artifactId>jacoco-maven-plugin</artifactId>
				<version>0.8.11</version>
				<executions>
					<execution>
						<goals>
							<goal>prepare-agent</goal>
						</goals>
					</execution>
					<execution>
						<id>report</id>
						<phase>verify</phase>
						<goals>
							<goal>report</goal>
						</goals>
					</execution>
				</executions>
			</plugin>
			<plugin>
				<groupId>org.apache.maven.plugins</groupId>
				<artifactId>maven-javadoc-plugin</artifactId>
				<executions>
					<execution>
						<id>attach-javadocs</id>
						<goals>
							<goal>jar</goal>
						</goals>
					</execution>
				</executions>
			</plugin>
		</plugins>
		<testResources>
			<testResource>
				<directory>src/test/resources</directory>
			</testResource>
		</testResources>
	</build>

	<dependencyManagement>
		<dependencies>
			<dependency>
				<groupId>org.springframework</groupId>
				<artifactId>spring-web</artifactId>
				<version>6.1.6</version>
			</dependency>
			<dependency>
				<groupId>org.springframework.security</groupId>
				<artifactId>spring-security-core</artifactId>
				<version>6.2.3</version>
			</dependency>
		</dependencies>
	</dependencyManagement>

	<dependencies>
		<dependency>
			<groupId>com.publicissapient.kpidashboard</groupId>
			<artifactId>common</artifactId>
			<version>${project.version}</version>
			<exclusions>
				<exclusion>
					<groupId>ch.qos.logback</groupId>
					<artifactId>logback-core</artifactId>
				</exclusion>
				<exclusion>
					<groupId>ch.qos.logback</groupId>
					<artifactId>logback-classic</artifactId>
				</exclusion>
				<exclusion>
					<groupId>com.fasterxml.jackson.core</groupId>
					<artifactId>jackson-databind</artifactId>
				</exclusion>
				<exclusion>
					<groupId>org.springframework</groupId>
					<artifactId>spring-core</artifactId>
				</exclusion>
			</exclusions>
		</dependency>
		<dependency>
			<groupId>org.springframework</groupId>
			<artifactId>spring-core</artifactId>
			<version>6.1.3</version>
		</dependency>
		<dependency>
			<groupId>ch.qos.logback</groupId>
			<artifactId>logback-core</artifactId>
			<version>1.4.14</version>
		</dependency>
		<dependency>
			<groupId>ch.qos.logback</groupId>
			<artifactId>logback-classic</artifactId>
			<version>1.4.14</version>
			<exclusions>
				<exclusion>
					<groupId>ch.qos.logback</groupId>
					<artifactId>logback-core</artifactId>
				</exclusion>
			</exclusions>
		</dependency>
		<dependency>
			<groupId>com.fasterxml.jackson.core</groupId>
			<artifactId>jackson-databind</artifactId>
			<version>2.16.1</version>
			<scope>compile</scope>
		</dependency>
		<dependency>
			<groupId>junit</groupId>
			<artifactId>junit</artifactId>
			<scope>test</scope>
		</dependency>
		<dependency>
			<groupId>org.mockito</groupId>
			<artifactId>mockito-core</artifactId>
			<version>5.8.0</version>
			<scope>test</scope>
		</dependency>

		<dependency>
			<groupId>org.apache.commons</groupId>
			<artifactId>commons-lang3</artifactId>
		</dependency>

		<dependency>
			<groupId>com.googlecode.json-simple</groupId>
			<artifactId>json-simple</artifactId>
			<version>1.1.1</version>
		</dependency>

		<dependency>
			<groupId>org.projectlombok</groupId>
			<artifactId>lombok</artifactId>
			<version>${lombok.version}</version>
			<scope>provided</scope>
		</dependency>
		<dependency>
			<groupId>net.logstash.logback</groupId>
			<artifactId>logstash-logback-encoder</artifactId>
			<version>${logstash-logback-encoder.version}</version>
			<exclusions>
				<exclusion>
					<groupId>com.fasterxml.jackson.core</groupId>
					<artifactId>jackson-databind</artifactId>
				</exclusion>
			</exclusions>
		</dependency>
	</dependencies>


	<scm>
		<tag>4.6.1</tag>
	</scm>
</project>
>>>>>>> 969117eb
<|MERGE_RESOLUTION|>--- conflicted
+++ resolved
@@ -10,7 +10,6 @@
 	the specific language governing permissions and limitations under the License. 
 	~~~~~~~~~~~~~~~~~~~~~~~~~~~~~~~~~~~~~~~~~~~~~~~~~~~~~~~~~~~~~~~~~~~~~~~~~~~ -->
 <project xmlns="http://maven.apache.org/POM/4.0.0" xmlns:xsi="http://www.w3.org/2001/XMLSchema-instance" xsi:schemaLocation="http://maven.apache.org/POM/4.0.0 http://maven.apache.org/maven-v4_0_0.xsd">
-<<<<<<< HEAD
   <modelVersion>4.0.0</modelVersion>
   <parent>
     <groupId>org.springframework.boot</groupId>
@@ -20,7 +19,7 @@
   </parent>
   <groupId>com.publicissapient.kpidashboard</groupId>
   <artifactId>jenkins-processor</artifactId>
-  <version>12.2.0-SNAPSHOT</version>
+  <version>12.2.1-SNAPSHOT</version>
   <packaging>jar</packaging>
   <description>Jenkins Build Processor Microservice</description>
   <scm>
@@ -190,198 +189,4 @@
       </plugin>
     </plugins>
   </build>
-</project>
-=======
-
-	<modelVersion>4.0.0</modelVersion>
-	<artifactId>jenkins-processor</artifactId>
-	<groupId>com.publicissapient.kpidashboard</groupId>
-	<description>Jenkins Build Processor Microservice</description>
-	<packaging>jar</packaging>
-	<version>12.2.1-SNAPSHOT</version>
-
-	<parent>
-		<groupId>org.springframework.boot</groupId>
-		<artifactId>spring-boot-starter-parent</artifactId>
-		<version>3.2.0</version>
-		<relativePath />
-	</parent>
-
-	<properties>
-		<java.version>17</java.version>
-		<lombok.version>1.18.30</lombok.version>
-		<final.name>jenkins-processor</final.name>
-		<commons-io.version>2.11.0</commons-io.version>
-		<commons-lang3.version>3.6</commons-lang3.version>
-		<logstash-logback-encoder.version>7.4</logstash-logback-encoder.version>
-
-	</properties>
-
-	<build>
-		<finalName>${final.name}</finalName>
-		<plugins>
-			<plugin>
-				<groupId>org.springframework.boot</groupId>
-				<artifactId>spring-boot-maven-plugin</artifactId>
-				<executions>
-					<execution>
-						<id>repackage</id>
-						<configuration>
-							<classifier>exec</classifier>
-						</configuration>
-					</execution>
-				</executions>
-			</plugin>
-			<plugin>
-				<groupId>org.jacoco</groupId>
-				<artifactId>jacoco-maven-plugin</artifactId>
-				<version>0.8.11</version>
-				<executions>
-					<execution>
-						<goals>
-							<goal>prepare-agent</goal>
-						</goals>
-					</execution>
-					<execution>
-						<id>report</id>
-						<phase>verify</phase>
-						<goals>
-							<goal>report</goal>
-						</goals>
-					</execution>
-				</executions>
-			</plugin>
-			<plugin>
-				<groupId>org.apache.maven.plugins</groupId>
-				<artifactId>maven-javadoc-plugin</artifactId>
-				<executions>
-					<execution>
-						<id>attach-javadocs</id>
-						<goals>
-							<goal>jar</goal>
-						</goals>
-					</execution>
-				</executions>
-			</plugin>
-		</plugins>
-		<testResources>
-			<testResource>
-				<directory>src/test/resources</directory>
-			</testResource>
-		</testResources>
-	</build>
-
-	<dependencyManagement>
-		<dependencies>
-			<dependency>
-				<groupId>org.springframework</groupId>
-				<artifactId>spring-web</artifactId>
-				<version>6.1.6</version>
-			</dependency>
-			<dependency>
-				<groupId>org.springframework.security</groupId>
-				<artifactId>spring-security-core</artifactId>
-				<version>6.2.3</version>
-			</dependency>
-		</dependencies>
-	</dependencyManagement>
-
-	<dependencies>
-		<dependency>
-			<groupId>com.publicissapient.kpidashboard</groupId>
-			<artifactId>common</artifactId>
-			<version>${project.version}</version>
-			<exclusions>
-				<exclusion>
-					<groupId>ch.qos.logback</groupId>
-					<artifactId>logback-core</artifactId>
-				</exclusion>
-				<exclusion>
-					<groupId>ch.qos.logback</groupId>
-					<artifactId>logback-classic</artifactId>
-				</exclusion>
-				<exclusion>
-					<groupId>com.fasterxml.jackson.core</groupId>
-					<artifactId>jackson-databind</artifactId>
-				</exclusion>
-				<exclusion>
-					<groupId>org.springframework</groupId>
-					<artifactId>spring-core</artifactId>
-				</exclusion>
-			</exclusions>
-		</dependency>
-		<dependency>
-			<groupId>org.springframework</groupId>
-			<artifactId>spring-core</artifactId>
-			<version>6.1.3</version>
-		</dependency>
-		<dependency>
-			<groupId>ch.qos.logback</groupId>
-			<artifactId>logback-core</artifactId>
-			<version>1.4.14</version>
-		</dependency>
-		<dependency>
-			<groupId>ch.qos.logback</groupId>
-			<artifactId>logback-classic</artifactId>
-			<version>1.4.14</version>
-			<exclusions>
-				<exclusion>
-					<groupId>ch.qos.logback</groupId>
-					<artifactId>logback-core</artifactId>
-				</exclusion>
-			</exclusions>
-		</dependency>
-		<dependency>
-			<groupId>com.fasterxml.jackson.core</groupId>
-			<artifactId>jackson-databind</artifactId>
-			<version>2.16.1</version>
-			<scope>compile</scope>
-		</dependency>
-		<dependency>
-			<groupId>junit</groupId>
-			<artifactId>junit</artifactId>
-			<scope>test</scope>
-		</dependency>
-		<dependency>
-			<groupId>org.mockito</groupId>
-			<artifactId>mockito-core</artifactId>
-			<version>5.8.0</version>
-			<scope>test</scope>
-		</dependency>
-
-		<dependency>
-			<groupId>org.apache.commons</groupId>
-			<artifactId>commons-lang3</artifactId>
-		</dependency>
-
-		<dependency>
-			<groupId>com.googlecode.json-simple</groupId>
-			<artifactId>json-simple</artifactId>
-			<version>1.1.1</version>
-		</dependency>
-
-		<dependency>
-			<groupId>org.projectlombok</groupId>
-			<artifactId>lombok</artifactId>
-			<version>${lombok.version}</version>
-			<scope>provided</scope>
-		</dependency>
-		<dependency>
-			<groupId>net.logstash.logback</groupId>
-			<artifactId>logstash-logback-encoder</artifactId>
-			<version>${logstash-logback-encoder.version}</version>
-			<exclusions>
-				<exclusion>
-					<groupId>com.fasterxml.jackson.core</groupId>
-					<artifactId>jackson-databind</artifactId>
-				</exclusion>
-			</exclusions>
-		</dependency>
-	</dependencies>
-
-
-	<scm>
-		<tag>4.6.1</tag>
-	</scm>
-</project>
->>>>>>> 969117eb
+</project>