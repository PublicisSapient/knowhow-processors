<?xml version="1.0" encoding="UTF-8"?>
<!--~~~~~~~~~~~~~~~~~~~~~~~~~~~~~~~~~~~~~~~~~~~~~~~~~~~~~~~~~~~~~~~~~~~~~~~~~~~~
  Copyright 2014 CapitalOne, LLC.
  Further development Copyright 2022 Sapient Corporation.

  Licensed under the Apache License, Version 2.0 (the "License");
  you may not use this file except in compliance with the License.
  You may obtain a copy of the License at

     http://www.apache.org/licenses/LICENSE-2.0

  Unless required by applicable law or agreed to in writing, software
  distributed under the License is distributed on an "AS IS" BASIS,
  WITHOUT WARRANTIES OR CONDITIONS OF ANY KIND, either express or implied.
  See the License for the specific language governing permissions and
  limitations under the License.

  ~~~~~~~~~~~~~~~~~~~~~~~~~~~~~~~~~~~~~~~~~~~~~~~~~~~~~~~~~~~~~~~~~~~~~~~~~~~-->
<project xmlns="http://maven.apache.org/POM/4.0.0" xmlns:xsi="http://www.w3.org/2001/XMLSchema-instance" xsi:schemaLocation="http://maven.apache.org/POM/4.0.0 http://maven.apache.org/maven-v4_0_0.xsd">
<<<<<<< HEAD
  <modelVersion>4.0.0</modelVersion>
  <parent>
    <groupId>org.springframework.boot</groupId>
    <artifactId>spring-boot-starter-parent</artifactId>
    <version>3.2.0</version>
    <relativePath/>
  </parent>
  <groupId>com.publicissapient.kpidashboard</groupId>
  <artifactId>argocd-processor</artifactId>
  <version>12.2.0-SNAPSHOT</version>
  <packaging>jar</packaging>
  <description>ArgoCD Processor</description>
  <scm>
    <tag>4.6.1</tag>
  </scm>
  <properties>
    <java.version>17</java.version>
    <final.name>argocd-processor</final.name>
    <logback-encoder-custom.version>7.4</logback-encoder-custom.version>
  </properties>
  <dependencyManagement>
    <dependencies>
      <dependency>
        <groupId>org.springframework</groupId>
        <artifactId>spring-web</artifactId>
        <version>6.1.6</version>
      </dependency>
      <dependency>
        <groupId>org.springframework.security</groupId>
        <artifactId>spring-security-core</artifactId>
        <version>6.2.3</version>
      </dependency>
    </dependencies>
  </dependencyManagement>
  <dependencies>
    <dependency>
      <groupId>com.publicissapient.kpidashboard</groupId>
      <artifactId>common</artifactId>
      <version>${project.version}</version>
    </dependency>
    <dependency>
      <groupId>org.projectlombok</groupId>
      <artifactId>lombok</artifactId>
    </dependency>
    <dependency>
      <groupId>net.logstash.logback</groupId>
      <artifactId>logstash-logback-encoder</artifactId>
      <version>${logback-encoder-custom.version}</version>
    </dependency>
    <dependency>
      <groupId>org.springframework.boot</groupId>
      <artifactId>spring-boot-configuration-processor</artifactId>
      <optional>true</optional>
    </dependency>
    <dependency>
      <groupId>com.fasterxml.jackson.core</groupId>
      <artifactId>jackson-databind</artifactId>
    </dependency>
    <dependency>
      <groupId>org.mockito</groupId>
      <artifactId>mockito-core</artifactId>
      <scope>test</scope>
    </dependency>
  </dependencies>
  <build>
    <finalName>${final.name}</finalName>
    <testResources>
      <testResource>
        <directory>src/test/resources</directory>
      </testResource>
    </testResources>
    <plugins>
      <plugin>
        <groupId>org.springframework.boot</groupId>
        <artifactId>spring-boot-maven-plugin</artifactId>
        <executions>
          <execution>
            <id>repackage</id>
            <configuration>
              <classifier>exec</classifier>
            </configuration>
          </execution>
        </executions>
      </plugin>
      <plugin>
        <groupId>org.jacoco</groupId>
        <artifactId>jacoco-maven-plugin</artifactId>
        <executions>
          <execution>
            <goals>
              <goal>prepare-agent</goal>
            </goals>
          </execution>
          <execution>
            <id>report</id>
            <goals>
              <goal>report</goal>
            </goals>
            <phase>verify</phase>
          </execution>
        </executions>
      </plugin>
      <plugin>
        <groupId>org.apache.maven.plugins</groupId>
        <artifactId>maven-javadoc-plugin</artifactId>
        <executions>
          <execution>
            <id>attach-javadocs</id>
            <goals>
              <goal>jar</goal>
            </goals>
          </execution>
        </executions>
      </plugin>
    </plugins>
  </build>
=======

	<modelVersion>4.0.0</modelVersion>
	<groupId>com.publicissapient.kpidashboard</groupId>
	<description>ArgoCD Processor</description>
	<packaging>jar</packaging>
	<artifactId>argocd-processor</artifactId>
	<version>12.2.1-SNAPSHOT</version>

	<parent>
		<groupId>org.springframework.boot</groupId>
		<artifactId>spring-boot-starter-parent</artifactId>
		<version>3.2.0</version>
		<relativePath />
	</parent>

	<properties>
		<java.version>17</java.version>
		<final.name>argocd-processor</final.name>
		<logback-encoder-custom.version>7.4</logback-encoder-custom.version>
	</properties>

	<build>
		<finalName>${final.name}</finalName>
		<plugins>
			<plugin>
				<groupId>org.springframework.boot</groupId>
				<artifactId>spring-boot-maven-plugin</artifactId>
				<executions>
					<execution>
						<id>repackage</id>
						<configuration>
							<classifier>exec</classifier>
						</configuration>
					</execution>
				</executions>
			</plugin>
			<plugin>
				<groupId>org.jacoco</groupId>
				<artifactId>jacoco-maven-plugin</artifactId>
				<executions>
					<execution>
						<goals>
							<goal>prepare-agent</goal>
						</goals>
					</execution>
					<execution>
						<id>report</id>
						<phase>verify</phase>
						<goals>
							<goal>report</goal>
						</goals>
					</execution>
				</executions>
			</plugin>
			<plugin>
				<groupId>org.apache.maven.plugins</groupId>
				<artifactId>maven-javadoc-plugin</artifactId>
				<executions>
					<execution>
						<id>attach-javadocs</id>
						<goals>
							<goal>jar</goal>
						</goals>
					</execution>
				</executions>
			</plugin>
		</plugins>
		<testResources>
			<testResource>
				<directory>src/test/resources</directory>
			</testResource>
		</testResources>
	</build>
	<dependencyManagement>
		<dependencies>
			<dependency>
				<groupId>org.springframework</groupId>
				<artifactId>spring-web</artifactId>
				<version>6.1.6</version>
			</dependency>
			<dependency>
				<groupId>org.springframework.security</groupId>
				<artifactId>spring-security-core</artifactId>
				<version>6.2.3</version>
			</dependency>
		</dependencies>
	</dependencyManagement>

	<dependencies>
		<dependency>
			<groupId>com.publicissapient.kpidashboard</groupId>
			<artifactId>common</artifactId>
			<version>${project.version}</version>
		</dependency>
		
		<dependency>
			<groupId>org.projectlombok</groupId>
			<artifactId>lombok</artifactId>
		</dependency>
		
		<dependency>
			<groupId>net.logstash.logback</groupId>
			<artifactId>logstash-logback-encoder</artifactId>
			<version>${logback-encoder-custom.version}</version>
		</dependency>

		<dependency>
			<groupId>org.springframework.boot</groupId>
			<artifactId>spring-boot-configuration-processor</artifactId>
			<optional>true</optional>
		</dependency>
		
		<dependency>
		    <groupId>com.fasterxml.jackson.core</groupId>
		    <artifactId>jackson-databind</artifactId>
		</dependency>
		
		<dependency>
			<groupId>org.mockito</groupId>
			<artifactId>mockito-core</artifactId>
			<scope>test</scope>
		</dependency>
		
	</dependencies>

	<scm>
		<tag>4.6.1</tag>
	</scm>
>>>>>>> 969117eb
</project><|MERGE_RESOLUTION|>--- conflicted
+++ resolved
@@ -17,7 +17,6 @@
 
   ~~~~~~~~~~~~~~~~~~~~~~~~~~~~~~~~~~~~~~~~~~~~~~~~~~~~~~~~~~~~~~~~~~~~~~~~~~~-->
 <project xmlns="http://maven.apache.org/POM/4.0.0" xmlns:xsi="http://www.w3.org/2001/XMLSchema-instance" xsi:schemaLocation="http://maven.apache.org/POM/4.0.0 http://maven.apache.org/maven-v4_0_0.xsd">
-<<<<<<< HEAD
   <modelVersion>4.0.0</modelVersion>
   <parent>
     <groupId>org.springframework.boot</groupId>
@@ -27,7 +26,7 @@
   </parent>
   <groupId>com.publicissapient.kpidashboard</groupId>
   <artifactId>argocd-processor</artifactId>
-  <version>12.2.0-SNAPSHOT</version>
+  <version>12.2.1-SNAPSHOT</version>
   <packaging>jar</packaging>
   <description>ArgoCD Processor</description>
   <scm>
@@ -134,134 +133,4 @@
       </plugin>
     </plugins>
   </build>
-=======
-
-	<modelVersion>4.0.0</modelVersion>
-	<groupId>com.publicissapient.kpidashboard</groupId>
-	<description>ArgoCD Processor</description>
-	<packaging>jar</packaging>
-	<artifactId>argocd-processor</artifactId>
-	<version>12.2.1-SNAPSHOT</version>
-
-	<parent>
-		<groupId>org.springframework.boot</groupId>
-		<artifactId>spring-boot-starter-parent</artifactId>
-		<version>3.2.0</version>
-		<relativePath />
-	</parent>
-
-	<properties>
-		<java.version>17</java.version>
-		<final.name>argocd-processor</final.name>
-		<logback-encoder-custom.version>7.4</logback-encoder-custom.version>
-	</properties>
-
-	<build>
-		<finalName>${final.name}</finalName>
-		<plugins>
-			<plugin>
-				<groupId>org.springframework.boot</groupId>
-				<artifactId>spring-boot-maven-plugin</artifactId>
-				<executions>
-					<execution>
-						<id>repackage</id>
-						<configuration>
-							<classifier>exec</classifier>
-						</configuration>
-					</execution>
-				</executions>
-			</plugin>
-			<plugin>
-				<groupId>org.jacoco</groupId>
-				<artifactId>jacoco-maven-plugin</artifactId>
-				<executions>
-					<execution>
-						<goals>
-							<goal>prepare-agent</goal>
-						</goals>
-					</execution>
-					<execution>
-						<id>report</id>
-						<phase>verify</phase>
-						<goals>
-							<goal>report</goal>
-						</goals>
-					</execution>
-				</executions>
-			</plugin>
-			<plugin>
-				<groupId>org.apache.maven.plugins</groupId>
-				<artifactId>maven-javadoc-plugin</artifactId>
-				<executions>
-					<execution>
-						<id>attach-javadocs</id>
-						<goals>
-							<goal>jar</goal>
-						</goals>
-					</execution>
-				</executions>
-			</plugin>
-		</plugins>
-		<testResources>
-			<testResource>
-				<directory>src/test/resources</directory>
-			</testResource>
-		</testResources>
-	</build>
-	<dependencyManagement>
-		<dependencies>
-			<dependency>
-				<groupId>org.springframework</groupId>
-				<artifactId>spring-web</artifactId>
-				<version>6.1.6</version>
-			</dependency>
-			<dependency>
-				<groupId>org.springframework.security</groupId>
-				<artifactId>spring-security-core</artifactId>
-				<version>6.2.3</version>
-			</dependency>
-		</dependencies>
-	</dependencyManagement>
-
-	<dependencies>
-		<dependency>
-			<groupId>com.publicissapient.kpidashboard</groupId>
-			<artifactId>common</artifactId>
-			<version>${project.version}</version>
-		</dependency>
-		
-		<dependency>
-			<groupId>org.projectlombok</groupId>
-			<artifactId>lombok</artifactId>
-		</dependency>
-		
-		<dependency>
-			<groupId>net.logstash.logback</groupId>
-			<artifactId>logstash-logback-encoder</artifactId>
-			<version>${logback-encoder-custom.version}</version>
-		</dependency>
-
-		<dependency>
-			<groupId>org.springframework.boot</groupId>
-			<artifactId>spring-boot-configuration-processor</artifactId>
-			<optional>true</optional>
-		</dependency>
-		
-		<dependency>
-		    <groupId>com.fasterxml.jackson.core</groupId>
-		    <artifactId>jackson-databind</artifactId>
-		</dependency>
-		
-		<dependency>
-			<groupId>org.mockito</groupId>
-			<artifactId>mockito-core</artifactId>
-			<scope>test</scope>
-		</dependency>
-		
-	</dependencies>
-
-	<scm>
-		<tag>4.6.1</tag>
-	</scm>
->>>>>>> 969117eb
 </project>