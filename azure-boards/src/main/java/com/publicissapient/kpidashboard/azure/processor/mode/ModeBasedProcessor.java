/*******************************************************************************
 * Copyright 2014 CapitalOne, LLC.
 * Further development Copyright 2022 Sapient Corporation.
 *
 * Licensed under the Apache License, Version 2.0 (the "License");
 * you may not use this file except in compliance with the License.
 * You may obtain a copy of the License at
 *
 *    http://www.apache.org/licenses/LICENSE-2.0
 *
 * Unless required by applicable law or agreed to in writing, software
 * distributed under the License is distributed on an "AS IS" BASIS,
 * WITHOUT WARRANTIES OR CONDITIONS OF ANY KIND, either express or implied.
 * See the License for the specific language governing permissions and
 * limitations under the License.
 *
 ******************************************************************************/

package com.publicissapient.kpidashboard.azure.processor.mode;

import java.util.HashMap;
import java.util.List;
import java.util.Map;
import java.util.Optional;

import org.apache.commons.collections4.CollectionUtils;
import org.apache.commons.lang3.StringUtils;
import org.bson.types.ObjectId;
import org.springframework.beans.BeanUtils;
import org.springframework.beans.factory.annotation.Autowired;

import com.publicissapient.kpidashboard.azure.model.AzureToolConfig;
import com.publicissapient.kpidashboard.azure.model.ProjectConfFieldMapping;
import com.publicissapient.kpidashboard.common.constant.ProcessorConstants;
import com.publicissapient.kpidashboard.common.model.application.FieldMapping;
import com.publicissapient.kpidashboard.common.model.application.ProjectBasicConfig;
import com.publicissapient.kpidashboard.common.model.application.ProjectToolConfig;
import com.publicissapient.kpidashboard.common.model.connection.Connection;
import com.publicissapient.kpidashboard.common.repository.application.ProjectToolConfigRepository;
import com.publicissapient.kpidashboard.common.repository.connection.ConnectionRepository;

import lombok.extern.slf4j.Slf4j;

@Slf4j
public abstract class ModeBasedProcessor { // NOSONAR

	@Autowired
	private ProjectToolConfigRepository toolRepository;

	@Autowired
	private ConnectionRepository connectionRepository;

	/**
	 * Validate and Collects Issues and data
	 * 
	 * @param projectConfigList
	 *            projectConfiguration list
	 * @return Map of validateAndCollectIssues
	 */
	public abstract Map<String, Integer> validateAndCollectIssues(List<ProjectBasicConfig> projectConfigList);

	/**
	 * Adds corresponding projectConfig and Fieldmapping to single
	 * ProjectConfFieldMapping
	 * 
	 * @param projectConfigList
	 *            List of project configurations
	 * @param fieldMappingList
	 *            List of all the Field mappings
	 * @return Map of Project Key and ProjectConfFieldMapping
	 */
	public Map<String, ProjectConfFieldMapping> createProjectConfigMap(List<ProjectBasicConfig> projectConfigList,
			List<FieldMapping> fieldMappingList) {
		Map<String, ProjectConfFieldMapping> projectConfigMap = new HashMap<>();
		CollectionUtils.emptyIfNull(projectConfigList).forEach(projectConfig -> {
			ProjectConfFieldMapping projectConfFieldMapping = ProjectConfFieldMapping.builder().build();
<<<<<<< HEAD
			BeanUtils.copyProperties(projectConfig, projectConfFieldMapping);
			projectConfFieldMapping.setKanban(projectConfig.getIsKanban());
			projectConfFieldMapping.setBasicProjectConfigId(projectConfig.getId());
			projectConfFieldMapping.setAzure(getAzureToolConfig(projectConfig.getId()));
			projectConfFieldMapping.setProjectKey(getAzureProjectKey(projectConfig.getId()));
			projectConfFieldMapping.setAzureBoardToolConfigId(getToolConfigId(projectConfig.getId()));
			projectConfFieldMapping.setProjectBasicConfig(projectConfig);
=======
			try {
				BeanUtils.copyProperties(projectConfFieldMapping, projectConfig);
				projectConfFieldMapping.setKanban(projectConfig.getIsKanban());
				projectConfFieldMapping.setBasicProjectConfigId(projectConfig.getId());
				projectConfFieldMapping.setAzure(getAzureToolConfig(projectConfig.getId()));
				projectConfFieldMapping.setProjectKey(getAzureProjectKey(projectConfig.getId()));
				projectConfFieldMapping.setAzureBoardToolConfigId(getToolConfigId(projectConfig.getId()));
				projectConfFieldMapping.setProjectBasicConfig(projectConfig);
				projectConfFieldMapping.setProjectToolConfig(getProjectToolConfig(projectConfig.getId(),
						projectConfFieldMapping.getAzure().getConnection().getId()));
			} catch (IllegalAccessException e) {
				log.error("Error while copying Project Config to ProjectConfFieldMapping", e);
			} catch (InvocationTargetException e) {
				log.error("Error while copying Project Config to ProjectConfFieldMapping invocation error", e);
				log.error("Error while copying Project Config to ProjectConfFieldMapping", e);
			}
>>>>>>> 4a4a145e
			CollectionUtils.emptyIfNull(fieldMappingList).stream()
					.filter(fieldMapping -> projectConfig.getId().equals(fieldMapping.getBasicProjectConfigId()))
					.forEach(projectConfFieldMapping::setFieldMapping);
			projectConfigMap.putIfAbsent(projectConfig.getProjectName(), projectConfFieldMapping);
		});
		return projectConfigMap;
	}

	/**
	 * Gets the toolConfigId of the azure board tool
	 * 
	 * @param basicProjectConfigId
	 * @return toolConfigId for azure board
	 */
	private ObjectId getToolConfigId(ObjectId basicProjectConfigId) {
		List<ProjectToolConfig> boardsDetails = toolRepository
				.findByToolNameAndBasicProjectConfigId(ProcessorConstants.AZURE, basicProjectConfigId);
		return CollectionUtils.isNotEmpty(boardsDetails) ? boardsDetails.get(0).getId() : null;
	}

	/**
	 * This method gets list of RelevantProjects based on mode
	 * 
	 * @param projectConfigList
	 *            list of all the projects present in the DB
	 * @return relevant project list i.e. online project list or offline project
	 *         list
	 */
	public abstract List<ProjectBasicConfig> getRelevantProjects(List<ProjectBasicConfig> projectConfigList);

	/**
	 * Gets AzureProjectKey
	 * 
	 * @param basicProjectConfigId
	 *            basicProjectConfigId
	 * @return ProjectKey
	 */
	private String getAzureProjectKey(ObjectId basicProjectConfigId) {
		List<ProjectToolConfig> azureBoardsDetails = toolRepository
				.findByToolNameAndBasicProjectConfigId(ProcessorConstants.AZURE, basicProjectConfigId);
		return azureBoardsDetails.isEmpty() ? StringUtils.EMPTY :
				Optional.ofNullable(azureBoardsDetails.get(0)).map(ProjectToolConfig::getProjectKey).orElse(StringUtils.EMPTY);
	}

	private ProjectToolConfig getProjectToolConfig(ObjectId configId, ObjectId connectionId) {

		List<ProjectToolConfig> toolConfigRes = toolRepository.findByBasicProjectConfigIdAndConnectionId(configId,
				connectionId);
		return Optional.of(toolConfigRes.get(0)).orElse(null);
	}

	/**
	 * Gets AzureToolConfig
	 * 
	 * @param basicProjectConfigId
	 *            basicProjectConfigId
	 * @return AzureToolConfig
	 */
	private AzureToolConfig getAzureToolConfig(ObjectId basicProjectConfigId) {
		AzureToolConfig toolObj = new AzureToolConfig();
		List<ProjectToolConfig> azureBoardsDetails = toolRepository
				.findByToolNameAndBasicProjectConfigId(ProcessorConstants.AZURE, basicProjectConfigId);
		if (CollectionUtils.isNotEmpty(azureBoardsDetails)) {
			BeanUtils.copyProperties(azureBoardsDetails.get(0),toolObj);
			if (Optional.ofNullable(azureBoardsDetails.get(0).getConnectionId()).isPresent()) {
				Optional<Connection> conn = connectionRepository.findById(azureBoardsDetails.get(0).getConnectionId());
				if (conn.isPresent()) {
					toolObj.setConnection(conn.get());
				}
			}
		}
		return toolObj;
	}

}<|MERGE_RESOLUTION|>--- conflicted
+++ resolved
@@ -18,11 +18,13 @@
 
 package com.publicissapient.kpidashboard.azure.processor.mode;
 
+import java.lang.reflect.InvocationTargetException;
 import java.util.HashMap;
 import java.util.List;
 import java.util.Map;
 import java.util.Optional;
 
+import org.apache.commons.beanutils.BeanUtils;
 import org.apache.commons.collections4.CollectionUtils;
 import org.apache.commons.lang3.StringUtils;
 import org.bson.types.ObjectId;
@@ -74,7 +76,7 @@
 		Map<String, ProjectConfFieldMapping> projectConfigMap = new HashMap<>();
 		CollectionUtils.emptyIfNull(projectConfigList).forEach(projectConfig -> {
 			ProjectConfFieldMapping projectConfFieldMapping = ProjectConfFieldMapping.builder().build();
-<<<<<<< HEAD
+                    try {
 			BeanUtils.copyProperties(projectConfig, projectConfFieldMapping);
 			projectConfFieldMapping.setKanban(projectConfig.getIsKanban());
 			projectConfFieldMapping.setBasicProjectConfigId(projectConfig.getId());
@@ -82,25 +84,14 @@
 			projectConfFieldMapping.setProjectKey(getAzureProjectKey(projectConfig.getId()));
 			projectConfFieldMapping.setAzureBoardToolConfigId(getToolConfigId(projectConfig.getId()));
 			projectConfFieldMapping.setProjectBasicConfig(projectConfig);
-=======
-			try {
-				BeanUtils.copyProperties(projectConfFieldMapping, projectConfig);
-				projectConfFieldMapping.setKanban(projectConfig.getIsKanban());
-				projectConfFieldMapping.setBasicProjectConfigId(projectConfig.getId());
-				projectConfFieldMapping.setAzure(getAzureToolConfig(projectConfig.getId()));
-				projectConfFieldMapping.setProjectKey(getAzureProjectKey(projectConfig.getId()));
-				projectConfFieldMapping.setAzureBoardToolConfigId(getToolConfigId(projectConfig.getId()));
-				projectConfFieldMapping.setProjectBasicConfig(projectConfig);
-				projectConfFieldMapping.setProjectToolConfig(getProjectToolConfig(projectConfig.getId(),
-						projectConfFieldMapping.getAzure().getConnection().getId()));
-			} catch (IllegalAccessException e) {
-				log.error("Error while copying Project Config to ProjectConfFieldMapping", e);
-			} catch (InvocationTargetException e) {
-				log.error("Error while copying Project Config to ProjectConfFieldMapping invocation error", e);
-				log.error("Error while copying Project Config to ProjectConfFieldMapping", e);
-			}
->>>>>>> 4a4a145e
-			CollectionUtils.emptyIfNull(fieldMappingList).stream()
+            projectConfFieldMapping.setProjectToolConfig(getProjectToolConfig(projectConfig.getId(), projectConfFieldMapping.getAzure().getConnection().getId()));
+                    } catch (IllegalAccessException e) {
+                        log.error("Error while copying Project Config to ProjectConfFieldMapping", e);
+                    } catch (InvocationTargetException e) {
+                        log.error("Error while copying Project Config to ProjectConfFieldMapping invocation error", e);
+                        log.error("Error while copying Project Config to ProjectConfFieldMapping", e);
+                    }
+            CollectionUtils.emptyIfNull(fieldMappingList).stream()
 					.filter(fieldMapping -> projectConfig.getId().equals(fieldMapping.getBasicProjectConfigId()))
 					.forEach(projectConfFieldMapping::setFieldMapping);
 			projectConfigMap.putIfAbsent(projectConfig.getProjectName(), projectConfFieldMapping);
