--- conflicted
+++ resolved
@@ -55,11 +55,7 @@
     <dependency>
       <groupId>com.publicissapient.kpidashboard</groupId>
       <artifactId>common</artifactId>
-<<<<<<< HEAD
       <version>13.1.2-SNAPSHOT</version>
-=======
-      <version>13.1.2</version>
->>>>>>> 8f3f5473
     </dependency>
     <dependency>
       <groupId>org.projectlombok</groupId>
