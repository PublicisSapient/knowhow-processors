--- conflicted
+++ resolved
@@ -106,14 +106,14 @@
         </dependency>
 
         <dependency>
-<<<<<<< HEAD
+            <groupId>org.apache.commons</groupId>
+            <artifactId>commons-lang3</artifactId>
+        </dependency>
+
+        <dependency>
             <groupId>org.mapstruct</groupId>
             <artifactId>mapstruct</artifactId>
             <version>1.6.3</version>
-=======
-            <groupId>org.apache.commons</groupId>
-            <artifactId>commons-lang3</artifactId>
->>>>>>> c0a4fa91
         </dependency>
 
         <!-- Testing dependencies -->
